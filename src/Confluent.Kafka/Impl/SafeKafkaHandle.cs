// Copyright 2016-2017 Confluent Inc., 2015-2016 Andreas Heider
//
// Licensed under the Apache License, Version 2.0 (the "License");
// you may not use this file except in compliance with the License.
// You may obtain a copy of the License at
//
// http://www.apache.org/licenses/LICENSE-2.0
//
// Unless required by applicable law or agreed to in writing, software
// distributed under the License is distributed on an "AS IS" BASIS,
// WITHOUT WARRANTIES OR CONDITIONS OF ANY KIND, either express or implied.
// See the License for the specific language governing permissions and
// limitations under the License.
//
// Derived from: rdkafka-dotnet, licensed under the 2-clause BSD License.
//
// Refer to LICENSE for more information.

using System;
using System.Buffers;
using System.Collections.Generic;
using System.Linq;
using System.Runtime.CompilerServices;
using System.Runtime.InteropServices;
using System.Text;
using System.Threading.Tasks;
using Confluent.Kafka;
using Confluent.Kafka.Admin;
using Confluent.Kafka.Internal;

namespace Confluent.Kafka.Impl
{
    enum RdKafkaType
    {
        Producer,
        Consumer
    }

    [StructLayout(LayoutKind.Sequential)]
    struct rd_kafka_message
    {
        internal ErrorCode err;                       /* Non-zero for error signaling. */
        internal /* rd_kafka_topic_t * */ IntPtr rkt; /* Topic */
        internal int partition;                       /* Partition */
        internal /* void   * */ IntPtr val;           /* err==0: Message val
                                                       * err!=0: Error string */
        internal UIntPtr  len;                        /* err==0: Message val length
                                                       * err!=0: Error string length */
        internal /* void   * */ IntPtr key;           /* err==0: Optional message key */
        internal UIntPtr  key_len;                    /* err==0: Optional message key length */
        internal long offset;                         /* Consume:
                                                       *   Message offset (or offset for error
                                                       *   if err!=0 if applicable).
                                                       * dr_msg_cb:
                                                       *   Message offset assigned by broker.
                                                       *   If produce.offset.report is set then
                                                       *   each message will have this field set,
                                                       *   otherwise only the last message in
                                                       *   each produced internal batch will
                                                       *   have this field set, otherwise 0. */
        internal /* void  * */ IntPtr _private;       /* Consume:
                                                       *   rdkafka private pointer: DO NOT MODIFY
                                                       * dr_msg_cb:
                                                       *   mgs_opaque from produce() call */
    }

    [StructLayout(LayoutKind.Sequential)]
    internal struct rd_kafka_topic_partition
    {
        internal string topic;
        internal int partition;
        internal long offset;
        internal /* void * */ IntPtr metadata;
        internal UIntPtr metadata_size;
        internal /* void * */ IntPtr opaque;
        internal ErrorCode err; /* Error code, depending on use. */
        internal /* void * */ IntPtr _private; /* INTERNAL USE ONLY,
                                                * INITIALIZE TO ZERO, DO NOT TOUCH */
    };

    [StructLayout(LayoutKind.Sequential)]
    struct rd_kafka_topic_partition_list
    {
        internal int cnt; /* Current number of elements */
        internal int size; /* Allocated size */
        internal /* rd_kafka_topic_partition_t * */ IntPtr elems;
    };

    internal sealed class SafeKafkaHandle : SafeHandleZeroIsInvalid
    {
        private const int RD_KAFKA_PARTITION_UA = -1;

        private bool flaggedAsClosed = false;

        /// <summary>
        ///     This functionality is awkward. It is intended that this method be called AFTER 
        ///     the handle has been disposed. The IsClosed property of the handle is set to true
        ///     immediately when Dispose is called, but calling rd_kafka_destroy() may have
        ///     side-effects that require use of the handle (which is valid during the dispose).
        ///     librdkafka should be changed such that close is not called during dispose.
        /// </summary>
        public void FlagAsClosed() => flaggedAsClosed = true;

        /// <summary>
        ///     Prevent AccessViolationException when handle has already been closed.
        ///     Should be called at start of every function using the handle,
        ///     except in ReleaseHandle. 
        /// </summary>
        protected override void ThrowIfHandleClosed()
        {
            if (flaggedAsClosed)
            {
                throw new ObjectDisposedException($"handle is closed", innerException: null);
            }
        }


        public SafeKafkaHandle() : base("kafka") { }

        public static SafeKafkaHandle Create(RdKafkaType type, IntPtr config)
        {
            var errorStringBuilder = new StringBuilder(Librdkafka.MaxErrorStringLength);
            var skh = Librdkafka.kafka_new(type, config, errorStringBuilder,
                    (UIntPtr) errorStringBuilder.Capacity);
            if (skh.IsInvalid)
            {
                Librdkafka.conf_destroy(config);
                throw new InvalidOperationException(errorStringBuilder.ToString());
            }
            return skh;
        }

        protected override bool ReleaseHandle()
        {
            Librdkafka.destroy(handle);
            return true;
        }

        private string name;
        internal string Name
        {
            get
            {
                if (name == null)
                {
                    ThrowIfHandleClosed();
                    name = Util.Marshal.PtrToStringUTF8(Librdkafka.name(handle));
                }
                return name;
            }
        }

        private int OutQueueLength
        {
            get
            {
                ThrowIfHandleClosed();
                return Librdkafka.outq_len(handle);
            }
        }

        internal int Flush(int millisecondsTimeout)
        {
            ThrowIfHandleClosed();
            Librdkafka.flush(handle, new IntPtr(millisecondsTimeout));
            return OutQueueLength;
        }

        internal int AddBrokers(string brokers)
        {
            ThrowIfHandleClosed();
            return (int)Librdkafka.brokers_add(handle, brokers);
        }

        internal int Poll(IntPtr millisecondsTimeout)
        {
            ThrowIfHandleClosed();
            return (int)Librdkafka.poll(handle, millisecondsTimeout);
        }

        /// <summary>
        ///     Setting the config parameter to IntPtr.Zero returns the handle of an 
        ///     existing topic, or an invalid handle if a topic with name <paramref name="topic" /> 
        ///     does not exist. Note: Only the first applied configuration for a specific
        ///     topic will be used.
        /// </summary>
        internal SafeTopicHandle Topic(string topic, IntPtr config)
        {
            ThrowIfHandleClosed();
            
            // Increase the refcount to this handle to keep it alive for
            // at least as long as the topic handle.
            // Will be decremented by the topic handle ReleaseHandle.
            bool success = false;
            DangerousAddRef(ref success);
            if (!success)
            {
                Librdkafka.topic_conf_destroy(config);
                throw new Exception("Failed to create topic (DangerousAddRef failed)");
            }
            var topicHandle = Librdkafka.topic_new(handle, topic, config);
            if (topicHandle.IsInvalid)
            {
                DangerousRelease();
                throw new KafkaException(Librdkafka.last_error());
            }
            topicHandle.kafkaHandle = this;
            return topicHandle;
        }

        private IntPtr marshalHeaders(IEnumerable<Header> headers)
        {
            var headersPtr = IntPtr.Zero;

            if (headers != null)
            {
                headersPtr = Librdkafka.headers_new((IntPtr) headers.Count());
                if (headersPtr == IntPtr.Zero)
                {
                    throw new Exception("Failed to create headers list.");
                }

                foreach (var header in headers)
                {
                    if (header.Key == null)
                    {
                        throw new ArgumentNullException("Message header keys must not be null.");
                    }
                    byte[] keyBytes = System.Text.UTF8Encoding.UTF8.GetBytes(header.Key);
                    GCHandle pinnedKey = GCHandle.Alloc(keyBytes, GCHandleType.Pinned);
                    IntPtr keyPtr = pinnedKey.AddrOfPinnedObject();
                    IntPtr valuePtr = IntPtr.Zero;
                    GCHandle pinnedValue = default(GCHandle);
                    if (header.Value != null)
                    {
                        pinnedValue = GCHandle.Alloc(header.Value, GCHandleType.Pinned);
                        valuePtr = pinnedValue.AddrOfPinnedObject();
                    }
                    ErrorCode err = Librdkafka.headers_add(headersPtr, keyPtr, (IntPtr)keyBytes.Length, valuePtr, (IntPtr)header.Value.Length);
                    // copies of key and value have been made in headers_list_add - pinned values are no longer referenced.
                    pinnedKey.Free();
                    if (header.Value != null)
                    {
                        pinnedValue.Free();
                    }
                    if (err != ErrorCode.NoError)
                    {
                        throw new KafkaException(err);
                    }
                }
            }

            return headersPtr;
        }

        internal unsafe ErrorCode Produce(
            string topic,
            ReadOnlySpan<byte> val,
            ReadOnlySpan<byte> key,
            int partition,
            long timestamp,
            IEnumerable<Header> headers,
            IntPtr opaque)
        {
            GCHandle gchValue = default;
            GCHandle gchKey = default;


            fixed (byte* valPtr = val)
            fixed (byte* keyPtr = key)
            {


                IntPtr headersPtr = marshalHeaders(headers);

<<<<<<< HEAD
                try
                {
                    unsafe
                    {
                        var errorCode = Librdkafka.producev(
                            handle,
                            topic,
                            partition,
                            (IntPtr) (MsgFlags.MSG_F_COPY | (blockIfQueueFull ? MsgFlags.MSG_F_BLOCK : 0)),
                            (IntPtr)valPtr, (UIntPtr) val.Length,
                            (IntPtr)keyPtr, (UIntPtr) key.Length,
                            timestamp,
                            headersPtr,
                            opaque);
=======
            try
            {
                var errorCode = Librdkafka.producev(
                    handle,
                    topic,
                    partition,
                    (IntPtr)MsgFlags.MSG_F_COPY,
                    pValue, (UIntPtr)valLength,
                    pKey, (UIntPtr)keyLength,
                    timestamp,
                    headersPtr,
                    opaque);
>>>>>>> fe8574e0

                        if (errorCode != ErrorCode.NoError)
                        {
                            if (headersPtr != IntPtr.Zero)
                            {
                                Librdkafka.headers_destroy(headersPtr);
                            }
                        }

                        return errorCode;
                    }
                }
                catch
                {
                    if (headersPtr != IntPtr.Zero)
                    {
                        Librdkafka.headers_destroy(headersPtr);
                    }

                    throw;
                }
            }
        }

        private static int[] MarshalCopy(IntPtr source, int length)
        {
            int[] res = new int[length];
            Marshal.Copy(source, res, 0, length);
            return res;
        }

        /// <summary>
        ///     - allTopics=true - request all topics from cluster
        ///     - allTopics=false, topic=null - request only locally known topics (topic_new():ed topics or otherwise locally referenced once, such as consumed topics)
        ///     - allTopics=false, topic=valid - request specific topic
        /// </summary>
        internal Metadata GetMetadata(bool allTopics, SafeTopicHandle topic, int millisecondsTimeout)
        {
            ThrowIfHandleClosed();

            ErrorCode err = Librdkafka.metadata(
                handle, allTopics,
                topic?.DangerousGetHandle() ?? IntPtr.Zero,
                /* const struct rd_kafka_metadata ** */ out IntPtr metaPtr,
                (IntPtr)millisecondsTimeout);

            if (err == ErrorCode.NoError)
            {
                try {
                    var meta = Util.Marshal.PtrToStructure<rd_kafka_metadata>(metaPtr);

                    var brokers = Enumerable.Range(0, meta.broker_cnt)
                        .Select(i => Util.Marshal.PtrToStructure<rd_kafka_metadata_broker>(
                                    meta.brokers + i * Util.Marshal.SizeOf<rd_kafka_metadata_broker>()))
                        .Select(b => new BrokerMetadata(b.id, b.host, b.port))
                        .ToList();

                    var topics = Enumerable.Range(0, meta.topic_cnt)
                        .Select(i => Util.Marshal.PtrToStructure<rd_kafka_metadata_topic>(
                                    meta.topics + i * Util.Marshal.SizeOf<rd_kafka_metadata_topic>()))
                        .Select(t => new TopicMetadata(
                                t.topic,
                                Enumerable.Range(0, t.partition_cnt)
                                    .Select(j => Util.Marshal.PtrToStructure<rd_kafka_metadata_partition>(
                                                t.partitions + j * Util.Marshal.SizeOf<rd_kafka_metadata_partition>()))
                                    .Select(p => new PartitionMetadata(
                                            p.id,
                                            p.leader,
                                            MarshalCopy(p.replicas, p.replica_cnt),
                                            MarshalCopy(p.isrs, p.isr_cnt),
                                            p.err
                                        ))
                                    .ToList(),
                                t.err
                            ))
                        .ToList();

                    return new Metadata(
                        brokers,
                        topics,
                        meta.orig_broker_id,
                        meta.orig_broker_name
                    );
                }
                finally
                {
                    Librdkafka.metadata_destroy(metaPtr);
                }
            }
            else
            {
                throw new KafkaException(err);
            }
        }

        internal ErrorCode PollSetConsumer()
        {
            ThrowIfHandleClosed();
            return Librdkafka.poll_set_consumer(handle);
        }

        internal WatermarkOffsets QueryWatermarkOffsets(string topic, int partition, int millisecondsTimeout)
        {
            ThrowIfHandleClosed();

            ErrorCode err = Librdkafka.query_watermark_offsets(handle, topic, partition, out long low, out long high, (IntPtr)millisecondsTimeout);
            if (err != ErrorCode.NoError)
            {
                throw new KafkaException(err);
            }

            return new WatermarkOffsets(low,  high);
        }

        internal WatermarkOffsets GetWatermarkOffsets(string topic, int partition)
        {
            ThrowIfHandleClosed();

            ErrorCode err = Librdkafka.get_watermark_offsets(handle, topic, partition, out long low, out long high);
            if (err != ErrorCode.NoError)
            {
                throw new KafkaException(err);
            }

            return new WatermarkOffsets(low, high);
        }

        internal List<TopicPartitionOffset> OffsetsForTimes(IEnumerable<TopicPartitionTimestamp> timestampsToSearch, int millisecondsTimeout)
        {
            if (timestampsToSearch.Count() == 0)
            {
                // librdkafka returns invalid argument in this case (which would result in an exception).
                // an empty result is a better response (also matches the java api).
                return new List<TopicPartitionOffset>();
            }

            var offsets = timestampsToSearch.Select(t => new TopicPartitionOffset(t.TopicPartition, t.Timestamp.UnixTimestampMs)).ToList();
            IntPtr cOffsets = GetCTopicPartitionList(offsets);
            try
            {
                // The timestamps to query are represented as Offset property in offsets param on input, 
                // and Offset property will contain the offset on output
                var errorCode = Librdkafka.offsets_for_times(handle, cOffsets, (IntPtr) millisecondsTimeout);
                if (errorCode != ErrorCode.NoError)
                {
                    throw new KafkaException(errorCode);
                }

                var result = GetTopicPartitionOffsetErrorList(cOffsets);
                
                if (result.Where(tpoe => tpoe.Error.Code != ErrorCode.NoError).Count() > 0)
                {
                    throw new TopicPartitionOffsetException(result);
                }

                return result.Select(r => r.TopicPartitionOffset).ToList();
            }
            finally
            {
                Librdkafka.topic_partition_list_destroy(cOffsets);
            }
        }

        internal void Subscribe(IEnumerable<string> topics)
        {
            ThrowIfHandleClosed();
            
            IntPtr list = Librdkafka.topic_partition_list_new((IntPtr) topics.Count());
            if (list == IntPtr.Zero)
            {
                throw new Exception("Failed to create topic partition list");
            }
            foreach (string topic in topics)
            {
                Librdkafka.topic_partition_list_add(list, topic, RD_KAFKA_PARTITION_UA);
            }

            ErrorCode err = Librdkafka.subscribe(handle, list);
            Librdkafka.topic_partition_list_destroy(list);
            if (err != ErrorCode.NoError)
            {
                throw new KafkaException(err);
            }
        }

        internal void Unsubscribe()
        {
            ThrowIfHandleClosed();

            ErrorCode err = Librdkafka.unsubscribe(handle);
            if (err != ErrorCode.NoError)
            {
                throw new KafkaException(err);
            }
        }

        internal IntPtr ConsumerPoll(
            bool enableTimestampMarshaling,
            bool enableHeaderMarshaling,
            IntPtr millisecondsTimeout)
        {
            ThrowIfHandleClosed();
            
            // TODO: There is a newer librdkafka interface for this now. Use that.
            return Librdkafka.consumer_poll(handle, millisecondsTimeout);
        }

        internal void ConsumerClose()
        {
            ThrowIfHandleClosed();
            
            ErrorCode err = Librdkafka.consumer_close(handle);
            if (err != ErrorCode.NoError)
            {
                throw new KafkaException(err);
            }
        }

        internal List<TopicPartition> GetAssignment()
        {
            ThrowIfHandleClosed();

            IntPtr listPtr = IntPtr.Zero;
            ErrorCode err = Librdkafka.assignment(handle, out listPtr);
            if (err != ErrorCode.NoError)
            {
                throw new KafkaException(err);
            }

            var ret = GetTopicPartitionOffsetErrorList(listPtr).Select(a => a.TopicPartition).ToList();
            Librdkafka.topic_partition_list_destroy(listPtr);
            return ret;
        }

        internal List<string> GetSubscription()
        {
            ThrowIfHandleClosed();

            IntPtr listPtr = IntPtr.Zero;
            ErrorCode err = Librdkafka.subscription(handle, out listPtr);
            if (err != ErrorCode.NoError)
            {
                throw new KafkaException(err);
            }
            var ret = GetTopicPartitionOffsetErrorList(listPtr).Select(a => a.Topic).ToList();
            Librdkafka.topic_partition_list_destroy(listPtr);
            return ret;
        }

        internal void Assign(IEnumerable<TopicPartitionOffset> partitions)
        {
            ThrowIfHandleClosed();

            IntPtr list = IntPtr.Zero;
            if (partitions != null)
            {
                list = Librdkafka.topic_partition_list_new((IntPtr) partitions.Count());
                if (list == IntPtr.Zero)
                {
                    throw new Exception("Failed to create topic partition list");
                }
                foreach (var partition in partitions)
                {
                    IntPtr ptr = Librdkafka.topic_partition_list_add(list, partition.Topic, partition.Partition);
                    Marshal.WriteInt64(
                        ptr,
                        (int) Util.Marshal.OffsetOf<rd_kafka_topic_partition>("offset"),
                        partition.Offset);
                }
            }

            ErrorCode err = Librdkafka.assign(handle, list);
            if (list != IntPtr.Zero)
            {
                Librdkafka.topic_partition_list_destroy(list);
            }
            if (err != ErrorCode.NoError)
            {
                throw new KafkaException(err);
            }
        }


        internal void StoreOffsets(IEnumerable<TopicPartitionOffset> offsets)
        {
            ThrowIfHandleClosed();

            IntPtr cOffsets = GetCTopicPartitionList(offsets);
            ErrorCode err = Librdkafka.offsets_store(handle, cOffsets);
            var results = GetTopicPartitionOffsetErrorList(cOffsets);
            Librdkafka.topic_partition_list_destroy(cOffsets);

            if (err != ErrorCode.NoError)
            {
                throw new KafkaException(err);
            }

            if (results.Where(tpoe => tpoe.Error.Code != ErrorCode.NoError).Count() > 0)
            {
                throw new TopicPartitionOffsetException(results);
            }
        }

        /// <summary>
        ///     Dummy commit callback that does nothing but prohibits
        ///     triggering the global offset_commit_cb.
        ///     Used by manual commits.
        /// </summary>
        static void DummyOffsetCommitCb(IntPtr rk, ErrorCode err, IntPtr offsets, IntPtr opaque)
        {
            return;
        }


        internal List<TopicPartitionOffset> CommitSync(IEnumerable<TopicPartitionOffset> offsets)
        {
            ThrowIfHandleClosed();

            if (offsets != null && offsets.Count() == 0)
            {
                return new List<TopicPartitionOffset>();
            }

            // Create temporary queue so we can get the offset commit results
            // as an event instead of a callback.
            // We still need to specify a dummy callback (that does nothing)
            // to prevent the global offset_commit_cb to kick in.
            IntPtr cQueue = Librdkafka.queue_new(handle);
            IntPtr cOffsets = GetCTopicPartitionList(offsets);
            ErrorCode err = Librdkafka.commit_queue(handle, cOffsets, cQueue, DummyOffsetCommitCb, IntPtr.Zero);
            if (cOffsets != IntPtr.Zero)
            {
                Librdkafka.topic_partition_list_destroy(cOffsets);
            }
            if (err != ErrorCode.NoError)
            {
                Librdkafka.queue_destroy(cQueue);
                throw new KafkaException(err);
            }

            // Wait for commit to finish
            IntPtr rkev = Librdkafka.queue_poll(cQueue, -1/*infinite*/);
            Librdkafka.queue_destroy(cQueue);
            if (rkev == IntPtr.Zero)
            {
                // This shouldn't happen since timoeut is infinite
                throw new KafkaException(ErrorCode.Local_TimedOut);
            }

            var errorCode = Librdkafka.event_error(rkev);
            if (errorCode != ErrorCode.NoError)
            {
                var errorString = Librdkafka.event_error_string(rkev);
                Librdkafka.event_destroy(rkev);
                throw new KafkaException(new Error(errorCode, errorString));
            }
            
            var result = GetTopicPartitionOffsetErrorList(Librdkafka.event_topic_partition_list(rkev));
            Librdkafka.event_destroy(rkev);

            if (result.Where(tpoe => tpoe.Error.Code != ErrorCode.NoError).Count() > 0)
            {
                throw new TopicPartitionOffsetException(result);
            }

            return result.Select(r => r.TopicPartitionOffset).ToList();
        }


        internal void Seek(string topic, Partition partition, Offset offset, int millisecondsTimeout)
        {
            ThrowIfHandleClosed();

            SafeTopicHandle rtk = Topic(topic, IntPtr.Zero);
            var result = Librdkafka.seek(rtk.DangerousGetHandle(), partition, offset, (IntPtr)millisecondsTimeout);
            
            if (result != ErrorCode.NoError)
            {
                throw new KafkaException(result);
            }
        }

        internal List<TopicPartitionError> Pause(IEnumerable<TopicPartition> partitions)
        {
            ThrowIfHandleClosed();

            IntPtr list = Librdkafka.topic_partition_list_new((IntPtr) partitions.Count());
            if (list == IntPtr.Zero)
            {
                throw new Exception("Failed to create pause partition list");
            }
            
            foreach (var partition in partitions)
            {
                Librdkafka.topic_partition_list_add(list, partition.Topic, partition.Partition);
            
            }
            ErrorCode err = Librdkafka.pause_partitions(handle, list);
            var result = GetTopicPartitionErrorList(list);
            Librdkafka.topic_partition_list_destroy(list);
            
            if (err != ErrorCode.NoError)
            {
                throw new KafkaException(err);
            }
            
            if (result.Where(tpe => tpe.Error.Code != ErrorCode.NoError).Count() > 0)
            {
                throw new TopicPartitionException(result);
            }

            return result;
        }

        internal List<TopicPartitionError> Resume(IEnumerable<TopicPartition> partitions)
        {
            ThrowIfHandleClosed();
            
            IntPtr list = Librdkafka.topic_partition_list_new((IntPtr) partitions.Count());
            if (list == IntPtr.Zero)
            {
                throw new Exception("Failed to create resume partition list");
            }
            
            foreach (var partition in partitions)
            {
                Librdkafka.topic_partition_list_add(list, partition.Topic, partition.Partition);
            }
            
            ErrorCode err = Librdkafka.resume_partitions(handle, list);
            var result = GetTopicPartitionErrorList(list);
            Librdkafka.topic_partition_list_destroy(list);

            if (err != ErrorCode.NoError)
            {
                throw new KafkaException(err);
            }

            if (result.Where(tpe => tpe.Error.Code != ErrorCode.NoError).Count() > 0)
            {
                throw new TopicPartitionException(result);
            }

            return result;
        }


        internal List<TopicPartitionOffset> Committed(IEnumerable<TopicPartition> partitions, IntPtr timeout_ms)
        {
            ThrowIfHandleClosed();

            IntPtr list = Librdkafka.topic_partition_list_new((IntPtr) partitions.Count());
            if (list == IntPtr.Zero)
            {
                throw new Exception("Failed to create committed partition list");
            }
            foreach (var partition in partitions)
            {
                Librdkafka.topic_partition_list_add(list, partition.Topic, partition.Partition);
            }
            
            ErrorCode err = Librdkafka.committed(handle, list, timeout_ms);
            var result = GetTopicPartitionOffsetErrorList(list);
            Librdkafka.topic_partition_list_destroy(list);
            
            if (err != ErrorCode.NoError)
            {
                throw new KafkaException(err);
            }

            if (result.Where(tpoe => tpoe.Error.Code != ErrorCode.NoError).Count() > 0)
            {
                throw new TopicPartitionOffsetException(result);
            }

            return result.Select(r => r.TopicPartitionOffset).ToList();
        }


        internal List<TopicPartitionOffset> Position(IEnumerable<TopicPartition> partitions)
        {
            ThrowIfHandleClosed();

            IntPtr list = Librdkafka.topic_partition_list_new((IntPtr) partitions.Count());
            if (list == IntPtr.Zero)
            {
                throw new Exception("Failed to create position list");
            }
            foreach (var partition in partitions)
            {
                Librdkafka.topic_partition_list_add(list, partition.Topic, partition.Partition);
            }
            
            ErrorCode err = Librdkafka.position(handle, list);
            var result = GetTopicPartitionOffsetErrorList(list);
            Librdkafka.topic_partition_list_destroy(list);
            if (err != ErrorCode.NoError)
            {
                throw new KafkaException(err);
            }

            if (result.Where(tpoe => tpoe.Error.Code != ErrorCode.NoError).Count() > 0)
            {
                throw new TopicPartitionOffsetException(result);
            }
            
            return result.Select(r => r.TopicPartitionOffset).ToList();
        }

        internal string MemberId
        {
            get
            {
                ThrowIfHandleClosed();

                IntPtr strPtr = Librdkafka.memberid(handle);
                if (strPtr == IntPtr.Zero)
                {
                    return null;
                }

                string memberId = Util.Marshal.PtrToStringUTF8(strPtr);
                Librdkafka.mem_free(handle, strPtr);
                return memberId;
            }
        }

        internal static List<TopicPartitionError> GetTopicPartitionErrorList(IntPtr listPtr)
        {
            if (listPtr == IntPtr.Zero)
            {
                throw new ArgumentException("Internal error: cannot marshal from a NULL ptr.");
            }

            var list = Util.Marshal.PtrToStructure<rd_kafka_topic_partition_list>(listPtr);
            return Enumerable.Range(0, list.cnt)
                .Select(i => Util.Marshal.PtrToStructure<rd_kafka_topic_partition>(
                    list.elems + i * Util.Marshal.SizeOf<rd_kafka_topic_partition>()))
                .Select(ktp => new TopicPartitionError(ktp.topic, ktp.partition, ktp.err))
                .ToList();
        }

        internal static List<TopicPartitionOffsetError> GetTopicPartitionOffsetErrorList(IntPtr listPtr)
        {
            if (listPtr == IntPtr.Zero)
            {
                throw new ArgumentException("Internal error: cannot marshal from a NULL ptr.");
            }

            var list = Util.Marshal.PtrToStructure<rd_kafka_topic_partition_list>(listPtr);
            return Enumerable.Range(0, list.cnt)
                .Select(i => Util.Marshal.PtrToStructure<rd_kafka_topic_partition>(
                    list.elems + i * Util.Marshal.SizeOf<rd_kafka_topic_partition>()))
                .Select(ktp => new TopicPartitionOffsetError(
                        ktp.topic,
                        ktp.partition,
                        ktp.offset,
                        ktp.err
                    ))
                .ToList();
        }

        /// <summary>
        ///     Creates and returns a C rd_kafka_topic_partition_list_t * populated by offsets.
        /// </summary>
        /// <returns>
        ///     If offsets is null a null IntPtr will be returned, else a IntPtr
        ///     which must destroyed with LibRdKafka.topic_partition_list_destroy()
        /// </returns>
        internal static IntPtr GetCTopicPartitionList(IEnumerable<TopicPartitionOffset> offsets)
        {
            if (offsets == null)
            {
                return IntPtr.Zero;
            }

            IntPtr list = Librdkafka.topic_partition_list_new((IntPtr)offsets.Count());
            if (list == IntPtr.Zero)
            {
                throw new OutOfMemoryException("Failed to create topic partition list");
            }

            foreach (var p in offsets)
            {
                IntPtr ptr = Librdkafka.topic_partition_list_add(list, p.Topic, p.Partition);
                Marshal.WriteInt64(ptr, (int)Util.Marshal.OffsetOf<rd_kafka_topic_partition>("offset"), p.Offset);
            }
            
            return list;
        }


        static byte[] CopyBytes(IntPtr ptr, IntPtr len)
        {
            byte[] data = null;
            if (ptr != IntPtr.Zero)
            {
                data = new byte[(int) len];
                Marshal.Copy(ptr, data, 0, (int) len);
            }
            return data;
        }

        internal GroupInfo ListGroup(string group, int millisecondsTimeout)
            =>  ListGroupsImpl(group, millisecondsTimeout).FirstOrDefault();

        internal List<GroupInfo> ListGroups(int millisecondsTimeout)
            => ListGroupsImpl(null, millisecondsTimeout);

        private List<GroupInfo> ListGroupsImpl(string group, int millisecondsTimeout)
        {
            ThrowIfHandleClosed();

            ErrorCode err = Librdkafka.list_groups(handle, group, out IntPtr grplistPtr, (IntPtr)millisecondsTimeout);
            if (err == ErrorCode.NoError)
            {
                var list = Util.Marshal.PtrToStructure<rd_kafka_group_list>(grplistPtr);
                var groups = Enumerable.Range(0, list.group_cnt)
                    .Select(i => Util.Marshal.PtrToStructure<rd_kafka_group_info>(
                        list.groups + i * Util.Marshal.SizeOf<rd_kafka_group_info>()))
                    .Select(gi => new GroupInfo(
                            new BrokerMetadata(
                                gi.broker.id,
                                gi.broker.host,
                                gi.broker.port
                            ),
                            gi.group,
                            gi.err,
                            gi.state,
                            gi.protocol_type,
                            gi.protocol,
                            Enumerable.Range(0, gi.member_cnt)
                                .Select(j => Util.Marshal.PtrToStructure<rd_kafka_group_member_info>(
                                    gi.members + j * Util.Marshal.SizeOf<rd_kafka_group_member_info>()))
                                .Select(mi => new GroupMemberInfo(
                                        mi.member_id,
                                        mi.client_id,
                                        mi.client_host,
                                        CopyBytes(
                                            mi.member_metadata,
                                            mi.member_metadata_size),
                                        CopyBytes(
                                            mi.member_assignment,
                                            mi.member_assignment_size)
                                    ))
                                .ToList()
                        ))
                    .ToList();
                Librdkafka.group_list_destroy(grplistPtr);
                return groups;
            }
            else
            {
                throw new KafkaException(err);
            }
        }


        internal IntPtr CreateQueue()
        {
            return Librdkafka.queue_new(handle);
        }

        internal void DestroyQueue(IntPtr queue)
        {
            Librdkafka.queue_destroy(queue);
        }

        internal IntPtr QueuePoll(IntPtr queue, int millisecondsTimeout)
        {
            return Librdkafka.queue_poll(queue, millisecondsTimeout);
        }


        //
        // Admin Client
        //

        private void setOption_ValidatOnly(IntPtr optionsPtr, bool validateOnly)
        {
            var errorStringBuilder = new StringBuilder(Librdkafka.MaxErrorStringLength);
            var errorCode = Librdkafka.AdminOptions_set_validate_only(optionsPtr, (IntPtr)(validateOnly ? 1 : 0), errorStringBuilder, (UIntPtr)errorStringBuilder.Capacity);
            if (errorCode != ErrorCode.NoError)
            {
                throw new KafkaException(new Error(errorCode, errorStringBuilder.ToString()));
            }
        }

        private void setOption_Timeout(IntPtr optionsPtr, TimeSpan? timeout)
        {
            if (timeout != null)
            {
                var errorStringBuilder = new StringBuilder(Librdkafka.MaxErrorStringLength);
                var errorCode = Librdkafka.AdminOptions_set_request_timeout(optionsPtr, (IntPtr)(int)(timeout.Value.TotalMilliseconds), errorStringBuilder, (UIntPtr)errorStringBuilder.Capacity);
                if (errorCode != ErrorCode.NoError)
                {
                    throw new KafkaException(new Error(errorCode, errorStringBuilder.ToString()));
                }
            }
        }

        private void setOption_completionSource(IntPtr optionsPtr, IntPtr completionSourcePtr)
            => Librdkafka.AdminOptions_set_opaque(optionsPtr, completionSourcePtr);


        internal void AlterConfigs(
            IDictionary<ConfigResource, List<ConfigEntry>> configs,
            AlterConfigsOptions options,
            IntPtr resultQueuePtr,
            IntPtr completionSourcePtr)
        {
            ThrowIfHandleClosed();

            options = options == null ? new AlterConfigsOptions() : options;
            IntPtr optionsPtr = Librdkafka.AdminOptions_new(handle, Librdkafka.AdminOp.AlterConfigs);
            setOption_ValidatOnly(optionsPtr, options.ValidateOnly);
            setOption_Timeout(optionsPtr, options.Timeout);
            setOption_completionSource(optionsPtr, completionSourcePtr);

            IntPtr[] configPtrs = new IntPtr[configs.Count()];
            int configPtrsIdx = 0;
            foreach (var config in configs)
            {
                var resource = config.Key;
                var resourceConfig = config.Value;

                if (string.IsNullOrEmpty(resource.Name))
                {
                    throw new ArgumentException("Resource must be specified.");
                }
                var resourcePtr = Librdkafka.ConfigResource_new(resource.Type, resource.Name);
                foreach (var rc in resourceConfig)
                {
                    if (string.IsNullOrEmpty(rc.Name))
                    {
                        throw new ArgumentException($"config name must be specified for {resource}");
                    }
                    
                    var errorCode = Librdkafka.ConfigResource_set_config(resourcePtr, rc.Name, rc.Value);

                    if (errorCode != ErrorCode.NoError)
                    {
                        throw new KafkaException(errorCode);
                    }
                }
                configPtrs[configPtrsIdx++] = resourcePtr;
            }

            Librdkafka.AlterConfigs(handle, configPtrs, (UIntPtr)configPtrs.Length, optionsPtr, resultQueuePtr);

            for (int i=0; i<configPtrs.Length; ++i)
            {
                Librdkafka.ConfigResource_destroy(configPtrs[i]);
            }

            Librdkafka.AdminOptions_destroy(optionsPtr);
        }

        internal void DescribeConfigs(
            IEnumerable<ConfigResource> resources,
            DescribeConfigsOptions options,
            IntPtr resultQueuePtr,
            IntPtr completionSourcePtr)
        {
            ThrowIfHandleClosed();

            options = options == null ? new DescribeConfigsOptions() : options;
            IntPtr optionsPtr = Librdkafka.AdminOptions_new(handle, Librdkafka.AdminOp.DescribeConfigs);
            setOption_Timeout(optionsPtr, options.Timeout);
            setOption_completionSource(optionsPtr, completionSourcePtr);

            IntPtr[] configPtrs = new IntPtr[resources.Count()];
            int configPtrsIdx = 0;
            foreach (var resource in resources)
            {
                if (string.IsNullOrEmpty(resource.Name))
                {
                    throw new ArgumentException("Resource must be specified.");
                }
                var resourcePtr = Librdkafka.ConfigResource_new(resource.Type, resource.Name);
                configPtrs[configPtrsIdx++] = resourcePtr;
            }

            Librdkafka.DescribeConfigs(handle, configPtrs, (UIntPtr)configPtrs.Length, optionsPtr, resultQueuePtr);

            for (int i=0; i<configPtrs.Length; ++i)
            {
                Librdkafka.ConfigResource_destroy(configPtrs[i]);
            }

            Librdkafka.AdminOptions_destroy(optionsPtr);
        }

        internal void CreatePartitions(
            IEnumerable<NewPartitions> newPartitions,
            CreatePartitionsOptions options,
            IntPtr resultQueuePtr,
            IntPtr completionSourcePtr)
        {
            ThrowIfHandleClosed();

            var errorStringBuilder = new StringBuilder(Librdkafka.MaxErrorStringLength);

            options = options == null ? new CreatePartitionsOptions() : options;
            IntPtr optionsPtr = Librdkafka.AdminOptions_new(handle, Librdkafka.AdminOp.CreatePartitions);
            setOption_ValidatOnly(optionsPtr, options.ValidateOnly);
            setOption_Timeout(optionsPtr, options.Timeout);
            setOption_completionSource(optionsPtr, completionSourcePtr);

            IntPtr[] newPartitionsPtrs = new IntPtr[newPartitions.Count()];
            int newPartitionsIdx = 0;
            foreach (var newPartitionsForTopic in newPartitions)
            {
                var topic = newPartitionsForTopic.Topic;
                var increaseTo = newPartitionsForTopic.IncreaseTo;
                var assignments = newPartitionsForTopic.Assignments;

                IntPtr ptr = Librdkafka.NewPartitions_new(topic, (UIntPtr)increaseTo, errorStringBuilder, (UIntPtr)errorStringBuilder.Capacity);
                if (ptr == IntPtr.Zero)
                {
                    throw new KafkaException(new Error(ErrorCode.Unknown, errorStringBuilder.ToString()));
                }

                if (assignments != null)
                {
                    int assignmentsCount = 0;
                    foreach (var assignment in assignments)
                    {
                        errorStringBuilder = new StringBuilder(Librdkafka.MaxErrorStringLength);
                        var brokerIds = assignments[assignmentsCount].ToArray();
                        var errorCode = Librdkafka.NewPartitions_set_replica_assignment(
                            ptr,
                            assignmentsCount,
                            brokerIds, (UIntPtr)brokerIds.Length,
                            errorStringBuilder, (UIntPtr)errorStringBuilder.Capacity);
                        if (errorCode != ErrorCode.NoError)
                        {
                            throw new KafkaException(new Error(errorCode, errorStringBuilder.ToString()));
                        }
                        assignmentsCount += 1;
                    }
                }

                newPartitionsPtrs[newPartitionsIdx] = ptr;
                newPartitionsIdx += 1;
            }

            Librdkafka.CreatePartitions(handle, newPartitionsPtrs, (UIntPtr)newPartitionsPtrs.Length, optionsPtr, resultQueuePtr);

            foreach (var newPartitionPtr in newPartitionsPtrs)
            {
                Librdkafka.NewPartitions_destroy(newPartitionPtr);
            }

            Librdkafka.AdminOptions_destroy(optionsPtr);
        }

        internal void DeleteTopics(
            IEnumerable<string> deleteTopics,
            DeleteTopicsOptions options,
            IntPtr resultQueuePtr,
            IntPtr completionSourcePtr)
        {
            ThrowIfHandleClosed();

            options = options == null ? new DeleteTopicsOptions() : options;
            IntPtr optionsPtr = Librdkafka.AdminOptions_new(handle, Librdkafka.AdminOp.DeleteTopics);
            setOption_Timeout(optionsPtr, options.Timeout);
            setOption_completionSource(optionsPtr, completionSourcePtr);

            IntPtr[] deleteTopicsPtrs = new IntPtr[deleteTopics.Count()];
            int idx = 0;
            foreach (var deleteTopic in deleteTopics)
            {
                var deleteTopicPtr = Librdkafka.DeleteTopic_new(deleteTopic);
                deleteTopicsPtrs[idx] = deleteTopicPtr;
                idx += 1;
            }

            Librdkafka.DeleteTopics(handle, deleteTopicsPtrs, (UIntPtr)deleteTopicsPtrs.Length, optionsPtr, resultQueuePtr);

            foreach (var deleteTopicPtr in deleteTopicsPtrs)
            {
                Librdkafka.DeleteTopic_destroy(deleteTopicPtr);
            }

            Librdkafka.AdminOptions_destroy(optionsPtr);
        }

        internal void CreateTopics(
            IEnumerable<NewTopic> newTopics,
            CreateTopicsOptions options,
            IntPtr resultQueuePtr,
            IntPtr completionSourcePtr)
        {
            ThrowIfHandleClosed();

            var errorStringBuilder = new StringBuilder(Librdkafka.MaxErrorStringLength);

            options = options == null ? new CreateTopicsOptions() : options;
            IntPtr optionsPtr = Librdkafka.AdminOptions_new(handle, Librdkafka.AdminOp.CreateTopics);
            setOption_ValidatOnly(optionsPtr, options.ValidateOnly);
            setOption_Timeout(optionsPtr, options.Timeout);
            setOption_completionSource(optionsPtr, completionSourcePtr);

            IntPtr[] newTopicPtrs = new IntPtr[newTopics.Count()];
            int idx = 0;
            foreach (var newTopic in newTopics)
            {
                if (newTopic.ReplicationFactor != -1 && newTopic.ReplicasAssignments != null)
                {
                    throw new ArgumentException("ReplicationFactor must be -1 when ReplicasAssignments are specified.");
                }

                IntPtr newTopicPtr = Librdkafka.NewTopic_new(
                    newTopic.Name, 
                    (IntPtr)newTopic.NumPartitions, 
                    (IntPtr)newTopic.ReplicationFactor,
                    errorStringBuilder, 
                    (UIntPtr)errorStringBuilder.Capacity);
                if (newTopicPtr == IntPtr.Zero)
                {
                    throw new KafkaException(new Error(ErrorCode.Unknown, errorStringBuilder.ToString()));
                }

                if (newTopic.ReplicasAssignments != null)
                {
                    foreach (var replicAssignment in newTopic.ReplicasAssignments)
                    {
                        var partition = replicAssignment.Key;
                        var brokerIds = replicAssignment.Value.ToArray();
                        var errorCode = Librdkafka.NewTopic_set_replica_assignment(
                                            newTopicPtr,
                                            partition, brokerIds, (UIntPtr)brokerIds.Length, 
                                            errorStringBuilder, (UIntPtr)errorStringBuilder.Capacity);
                        if (errorCode != ErrorCode.NoError)
                        {
                            throw new KafkaException(new Error(errorCode, errorStringBuilder.ToString()));
                        }
                    }
                }

                if (newTopic.Configs != null)
                {   
                    foreach (var config in newTopic.Configs)
                    {
                        Librdkafka.NewTopic_set_config(newTopicPtr, config.Key, config.Value);
                    }
                }

                newTopicPtrs[idx] = newTopicPtr;
                idx += 1;
            }

            Librdkafka.CreateTopics(handle, newTopicPtrs, (UIntPtr)newTopicPtrs.Length, optionsPtr, resultQueuePtr);

            foreach (var newTopicPtr in newTopicPtrs)
            {
                Librdkafka.NewTopic_destroy(newTopicPtr);
            }

            Librdkafka.AdminOptions_destroy(optionsPtr);
        }

    }
}<|MERGE_RESOLUTION|>--- conflicted
+++ resolved
@@ -273,7 +273,6 @@
 
                 IntPtr headersPtr = marshalHeaders(headers);
 
-<<<<<<< HEAD
                 try
                 {
                     unsafe
@@ -282,26 +281,12 @@
                             handle,
                             topic,
                             partition,
-                            (IntPtr) (MsgFlags.MSG_F_COPY | (blockIfQueueFull ? MsgFlags.MSG_F_BLOCK : 0)),
+                    (IntPtr)MsgFlags.MSG_F_COPY,
                             (IntPtr)valPtr, (UIntPtr) val.Length,
                             (IntPtr)keyPtr, (UIntPtr) key.Length,
                             timestamp,
                             headersPtr,
                             opaque);
-=======
-            try
-            {
-                var errorCode = Librdkafka.producev(
-                    handle,
-                    topic,
-                    partition,
-                    (IntPtr)MsgFlags.MSG_F_COPY,
-                    pValue, (UIntPtr)valLength,
-                    pKey, (UIntPtr)keyLength,
-                    timestamp,
-                    headersPtr,
-                    opaque);
->>>>>>> fe8574e0
 
                         if (errorCode != ErrorCode.NoError)
                         {
@@ -606,9 +591,9 @@
         }
 
         /// <summary>
-        ///     Dummy commit callback that does nothing but prohibits
-        ///     triggering the global offset_commit_cb.
-        ///     Used by manual commits.
+        ///  Dummy commit callback that does nothing but prohibits
+        ///  triggering the global offset_commit_cb.
+        ///  Used by manual commits.
         /// </summary>
         static void DummyOffsetCommitCb(IntPtr rk, ErrorCode err, IntPtr offsets, IntPtr opaque)
         {
