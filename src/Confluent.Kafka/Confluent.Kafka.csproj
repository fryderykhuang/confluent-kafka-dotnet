--- conflicted
+++ resolved
@@ -18,11 +18,7 @@
   </PropertyGroup>
 
   <ItemGroup>		
-<<<<<<< HEAD
-    <PackageReference Include="librdkafka.redist" Version="0.11.3" />		
-=======
     <PackageReference Include="librdkafka.redist" Version="0.11.4" />
->>>>>>> 51eb2cb5
     <PackageReference Include="System.Runtime.CompilerServices.Unsafe" Version="4.0.0" />
     <PackageReference Include="System.ValueTuple" Version="4.4.0" />
   </ItemGroup>
