--- conflicted
+++ resolved
@@ -646,15 +646,15 @@
 
             if (errorHandler != null)
             {
-                Librdkafka.conf_set_error_cb(configPtr, errorCallbackDelegate);
+            Librdkafka.conf_set_error_cb(configPtr, errorCallbackDelegate);
             }
             if (logHandler != null)
             {
-                Librdkafka.conf_set_log_cb(configPtr, logCallbackDelegate);
+            Librdkafka.conf_set_log_cb(configPtr, logCallbackDelegate);
             }
             if (statisticsHandler != null)
             {
-                Librdkafka.conf_set_stats_cb(configPtr, statisticsCallbackDelegate);
+            Librdkafka.conf_set_stats_cb(configPtr, statisticsCallbackDelegate);
             }
 
             this.ownedKafkaHandle = SafeKafkaHandle.Create(RdKafkaType.Producer, configPtr, this);
@@ -682,13 +682,7 @@
             byte[] keyBytes;
             try
             {
-<<<<<<< HEAD
                 keyBytes = await asyncKeySerializer.SerializeAsync(message.Key, new SerializationContext(MessageComponentType.Key, topicPartition.Topic));
-=======
-                keyBytes = (keySerializer != null)
-                    ? keySerializer.Serialize(message.Key, new SerializationContext(MessageComponentType.Key, topicPartition.Topic))
-                    : await asyncKeySerializer.SerializeAsync(message.Key, new SerializationContext(MessageComponentType.Key, topicPartition.Topic));
->>>>>>> 459ec187
             }
             catch (Exception ex)
             {
@@ -705,13 +699,7 @@
             byte[] valBytes;
             try
             {
-<<<<<<< HEAD
                 valBytes = await asyncValueSerializer.SerializeAsync(message.Value, new SerializationContext(MessageComponentType.Value, topicPartition.Topic));
-=======
-                valBytes = (valueSerializer != null)
-                    ? valueSerializer.Serialize(message.Value, new SerializationContext(MessageComponentType.Value, topicPartition.Topic))
-                    : await asyncValueSerializer.SerializeAsync(message.Value, new SerializationContext(MessageComponentType.Value, topicPartition.Topic));
->>>>>>> 459ec187
             }
             catch (Exception ex)
             {
