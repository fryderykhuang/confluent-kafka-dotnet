// Copyright 2016-2018 Confluent Inc.
//
// Licensed under the Apache License, Version 2.0 (the "License");
// you may not use this file except in compliance with the License.
// You may obtain a copy of the License at
//
// http://www.apache.org/licenses/LICENSE-2.0
//
// Unless required by applicable law or agreed to in writing, software
// distributed under the License is distributed on an "AS IS" BASIS,
// WITHOUT WARRANTIES OR CONDITIONS OF ANY KIND, either express or implied.
// See the License for the specific language governing permissions and
// limitations under the License.
//
// Refer to LICENSE for more information.

using System;
using System.Collections.Generic;
using System.Linq;
using System.Runtime.InteropServices;
using System.Threading;
using System.Threading.Tasks;
using Confluent.Kafka.Impl;
using Confluent.Kafka.Internal;


namespace Confluent.Kafka
{
 
    /// <summary>
    ///     A high level producer with serialization capability.
    /// </summary>
    internal class Producer<TKey, TValue> : IProducer<TKey, TValue>, IClient
    {
        internal class Config
        {
            public IEnumerable<KeyValuePair<string, string>> config;
            public Action<Error> errorHandler;
            public Action<LogMessage> logHandler;
            public Action<string> statisticsHandler;
<<<<<<< HEAD
            internal InternalDeliveryReportReceivedDelegate deliveryReportReceivedHandler;
=======
            public Action<string> oAuthBearerTokenRefreshHandler;
>>>>>>> 0e5c319a
        }

        private ISerializer<TKey> keySerializer;
        private ISerializer<TValue> valueSerializer;
        private IAsyncSerializer<TKey> asyncKeySerializer;
        private IAsyncSerializer<TValue> asyncValueSerializer;

        private static readonly Dictionary<Type, object> defaultSerializers = new Dictionary<Type, object>
        {
            { typeof(Null), Serializers.Null },
            { typeof(int), Serializers.Int32 },
            { typeof(long), Serializers.Int64 },
            { typeof(string), Serializers.Utf8 },
            { typeof(float), Serializers.Single },
            { typeof(double), Serializers.Double },
            { typeof(byte[]), Serializers.ByteArray }
        };

        private int cancellationDelayMaxMs;
        private bool disposeHasBeenCalled = false;
        private object disposeHasBeenCalledLockObj = new object();

        private bool manualPoll = false;
        private bool enableDeliveryReports = true;
        private bool enableDeliveryReportKey = true;
        private bool enableDeliveryReportValue = true;
        private bool enableDeliveryReportTimestamp = true;
        private bool enableDeliveryReportHeaders = true;
        private bool enableDeliveryReportPersistedStatus = true;

        private SafeKafkaHandle ownedKafkaHandle;
        private Handle borrowedHandle;

        private SafeKafkaHandle KafkaHandle
            => ownedKafkaHandle != null 
                ? ownedKafkaHandle
                : borrowedHandle.LibrdkafkaHandle;

        private Task callbackTask;
        private CancellationTokenSource callbackCts;

        private int eventsServedCount = 0;
        private object pollSyncObj = new object();

        private Task StartPollTask(CancellationToken ct)
            => Task.Factory.StartNew(() =>
                {
                    try
                    {
                        while (true)
                        {
                            ct.ThrowIfCancellationRequested();
                            int eventsServedCount_ = ownedKafkaHandle.Poll((IntPtr)cancellationDelayMaxMs);
                            if (this.handlerException != null)
                            {
                                errorHandler?.Invoke(new Error(ErrorCode.Local_Application, handlerException.ToString()));
                                this.handlerException = null;
                            }

                            // note: lock {} is equivalent to Monitor.Enter then Monitor.Exit 
                            if (eventsServedCount_ > 0)
                            {
                                lock (pollSyncObj)
                                {
                                    this.eventsServedCount += eventsServedCount_;
                                    Monitor.Pulse(pollSyncObj);
                                }
                            }
                        }
                    }
                    catch (OperationCanceledException) {}
                }, ct, TaskCreationOptions.LongRunning, TaskScheduler.Default);


        // .NET Exceptions are not propagated through native code, so we need to
        // do this book keeping explicitly.
        private Exception handlerException = null;


        private Action<Error> errorHandler;
        private Librdkafka.ErrorDelegate errorCallbackDelegate;
        private void ErrorCallback(IntPtr rk, ErrorCode err, string reason, IntPtr opaque)
        {
            // Ensure registered handlers are never called as a side-effect of Dispose/Finalize (prevents deadlocks in common scenarios).
            if (ownedKafkaHandle.IsClosed) { return; }

            try
            {
            errorHandler?.Invoke(KafkaHandle.CreatePossiblyFatalError(err, reason));
        }
            catch (Exception)
            {
                // Eat any exception thrown by user log handler code.
            }
        }


        private Action<string> statisticsHandler;
        private Librdkafka.StatsDelegate statisticsCallbackDelegate;
        private int StatisticsCallback(IntPtr rk, IntPtr json, UIntPtr json_len, IntPtr opaque)
        {
            // Ensure registered handlers are never called as a side-effect of Dispose/Finalize (prevents deadlocks in common scenarios).
            if (ownedKafkaHandle.IsClosed) { return 0; }

            try
            {
            statisticsHandler?.Invoke(Util.Marshal.PtrToStringUTF8(json));
            }
            catch (Exception e)
            {
                handlerException = e;
            }

            return 0; // instruct librdkafka to immediately free the json ptr.
        }

        private Action<string> oAuthBearerTokenRefreshHandler;
        private Librdkafka.OAuthBearerTokenRefreshDelegate oAuthBearerTokenRefreshCallbackDelegate;
        private void OAuthBearerTokenRefreshCallback(IntPtr rk, IntPtr oauthbearer_config, IntPtr opaque)
        {
            // Ensure registered handlers are never called as a side-effect of Dispose/Finalize (prevents deadlocks in common scenarios).
            if (ownedKafkaHandle.IsClosed) { return; }

            try
            {
                oAuthBearerTokenRefreshHandler?.Invoke(Util.Marshal.PtrToStringUTF8(oauthbearer_config));
            }
            catch (Exception e)
            {
                handlerException = e;
            }
        }


        private Action<LogMessage> logHandler;
        private object loggerLockObj = new object();
        private Librdkafka.LogDelegate logCallbackDelegate;
        private void LogCallback(IntPtr rk, SyslogLevel level, string fac, string buf)
        {
            // Ensure registered handlers are never called as a side-effect of Dispose/Finalize (prevents deadlocks in common scenarios).
            // Note: kafkaHandle can be null if the callback is during construction (in that case, we want the delegate to run).
            if (ownedKafkaHandle != null && ownedKafkaHandle.IsClosed) { return; }
            try
            {
            logHandler?.Invoke(new LogMessage(Util.Marshal.PtrToStringUTF8(Librdkafka.name(rk)), level, fac, buf));
        }
            catch (Exception)
            {
                // Eat any exception thrown by user log handler code.
            }
        }

        private Librdkafka.DeliveryReportDelegate DeliveryReportCallback;

        private bool _deliveryReportAsUserState;
        private InternalDeliveryReportReceivedDelegate deliveryReportReceivedHandler;

        private static readonly int SizeOfKafkaMsg = Marshal.SizeOf(typeof(rd_kafka_message));

        private void DeliveryReportCallbackImpl(IntPtr rk, IntPtr rkmessage, IntPtr opaque)
        {
            // Ensure registered handlers are never called as a side-effect of Dispose/Finalize (prevents deadlocks in common scenarios).
            if (ownedKafkaHandle.IsClosed) { return; }

            try
            {
//            var msg = Util.Marshal.PtrToStructure<rd_kafka_message>(rkmessage);
                unsafe
                {
                    var msg = MemoryMarshal.Read<rd_kafka_message>(new ReadOnlySpan<byte>(rkmessage.ToPointer(),
                        SizeOfKafkaMsg));

                    deliveryReportReceivedHandler?.Invoke(ref msg);

                    if (_deliveryReportAsUserState)
                    {
                        return;
                    }

                    // the msg._private property has dual purpose. Here, it is an opaque pointer set
                    // by Topic.Produce to be an IDeliveryHandler. When Consuming, it's for internal
                    // use (hence the name).
                    if (msg._private == IntPtr.Zero)
                    {
                        // Note: this can occur if the ProduceAsync overload that accepts a DeliveryHandler
                        // was used and the delivery handler was set to null.
                        return;
                    }

                    var gch = GCHandle.FromIntPtr(msg._private);
                    var deliveryHandler = (IDeliveryHandler) gch.Target;
                    gch.Free();

                    Headers headers = null;
                    if (this.enableDeliveryReportHeaders)
                    {
                        headers = new Headers();
                        Librdkafka.message_headers(rkmessage, out IntPtr hdrsPtr);
                        if (hdrsPtr != IntPtr.Zero)
                        {
                            for (var i = 0;; ++i)
                            {
                                var err = Librdkafka.header_get_all(hdrsPtr, (IntPtr) i, out IntPtr namep,
                                    out IntPtr valuep, out IntPtr sizep);
                                if (err != ErrorCode.NoError)
                                {
                                    break;
                                }

                                var headerName = Util.Marshal.PtrToStringUTF8(namep);
                                byte[] headerValue = null;
                                if (valuep != IntPtr.Zero)
                                {
                                    headerValue = new byte[(int) sizep];
                                    Marshal.Copy(valuep, headerValue, 0, (int) sizep);
                                }

                                headers.Add(headerName, headerValue);
                            }
                        }
                    }

                    IntPtr timestampType = (IntPtr) TimestampType.NotAvailable;
                    long timestamp = 0;
                    if (enableDeliveryReportTimestamp)
                    {
                        timestamp = Librdkafka.message_timestamp(rkmessage, out timestampType);
                    }

                    PersistenceStatus messageStatus = PersistenceStatus.PossiblyPersisted;
                    if (enableDeliveryReportPersistedStatus)
                    {
                        messageStatus = Librdkafka.message_status(rkmessage);
                    }

                    deliveryHandler.HandleDeliveryReport(
                        new DeliveryReport<Null, Null>
                        {
                            // Topic is not set here in order to avoid the marshalling cost.
                            // Instead, the delivery handler is expected to cache the topic string.
                            Partition = msg.partition,
                            Offset = msg.offset,
                            Error = KafkaHandle.CreatePossiblyFatalError(msg.err, null),
                            Status = messageStatus,
                            Message = new Message<Null, Null>
                                {Timestamp = new Timestamp(timestamp, (TimestampType) timestampType), Headers = headers}
                        }
                    );
                }
            }
            catch (Exception e)
            {
                handlerException = e;
            }
        }

        private void ProduceImpl(
            string topic,
            ReadOnlySpan<byte> val,
            ReadOnlySpan<byte> key,
            Timestamp timestamp,
            Partition partition,
            IEnumerable<IHeader> headers,
            IDeliveryHandler deliveryHandler)
        {
            if (timestamp.Type != TimestampType.CreateTime)
            {
                if (timestamp != Timestamp.Default)
                {
                    throw new ArgumentException("Timestamp must be either Timestamp.Default, or Timestamp.CreateTime.");
                }
            }

            ErrorCode err;
            if (this.enableDeliveryReports && deliveryHandler != null)
            {
                // Passes the TaskCompletionSource to the delivery report callback via the msg_opaque pointer

                // Note: There is a level of indirection between the GCHandle and
                // physical memory address. GCHandle.ToIntPtr doesn't get the
                // physical address, it gets an id that refers to the object via
                // a handle-table.
                var gch = GCHandle.Alloc(deliveryHandler);
                var ptr = GCHandle.ToIntPtr(gch);

                err = KafkaHandle.Produce(
                    topic,
                    val,
                    key,
                    partition.Value,
                    timestamp.UnixTimestampMs,
                    headers,
                    ptr);

                if (err != ErrorCode.NoError)
                {
                    // note: freed in the delivery handler callback otherwise.
                    gch.Free();
                }
            }
            else
            {
                err = KafkaHandle.Produce(
                    topic,
                    val,
                    key,
                    partition.Value,
                    timestamp.UnixTimestampMs,
                    headers,
                    IntPtr.Zero);
            }

            if (err != ErrorCode.NoError)
            {
                throw new KafkaException(KafkaHandle.CreatePossiblyFatalError(err, null));
            }
        }

        private void ProduceImpl(
            string topic,
            ReadOnlySpan<byte> val,
            ReadOnlySpan<byte> key,
            Timestamp timestamp,
            Partition partition,
            IEnumerable<IHeader> headers,
            IntPtr deliveryHandler)
        {
            if (timestamp.Type != TimestampType.CreateTime)
            {
                if (timestamp != Timestamp.Default)
                {
                    throw new ArgumentException("Timestamp must be either Timestamp.Default, or Timestamp.CreateTime.");
                }
            }

            ErrorCode err = ErrorCode.NoError;
            if (this.enableDeliveryReports)
            {
                err = KafkaHandle.Produce(
                    topic,
                    val,
                    key,
                    partition.Value,
                    timestamp.UnixTimestampMs,
                    headers,
                    deliveryHandler);
            }

            if (err != ErrorCode.NoError)
            {
                throw new KafkaException(KafkaHandle.CreatePossiblyFatalError(err, null));
            }
        }



        /// <summary>
        ///     Refer to <see cref="Confluent.Kafka.IProducer{TKey,TValue}.Poll(TimeSpan)" />
        /// </summary>
        public int Poll(TimeSpan timeout)
        {
            if (manualPoll)
            {
                return this.KafkaHandle.Poll((IntPtr)timeout.TotalMillisecondsAsInt());
            }

            lock (pollSyncObj)
            {
                if (eventsServedCount == 0)
                {
                    Monitor.Wait(pollSyncObj, timeout);
                }

                var result = eventsServedCount;
                eventsServedCount = 0;
                return result;
            }
        }

        public int Poll(int timeoutMs)
        {
            if (manualPoll)
            {
                return this.KafkaHandle.Poll((IntPtr)timeoutMs);
            }

            lock (pollSyncObj)
            {
                if (eventsServedCount == 0)
                {
                    Monitor.Wait(pollSyncObj, timeoutMs);
                }

                var result = eventsServedCount;
                eventsServedCount = 0;
                return result;
            }
        }


        /// <inheritdoc/>
        public int Flush(TimeSpan timeout)
        {
            var result = KafkaHandle.Flush(timeout.TotalMillisecondsAsInt());
            if (this.handlerException != null)
            {
                errorHandler?.Invoke(new Error(ErrorCode.Local_Application, handlerException.ToString()));
                var ex = this.handlerException;
                this.handlerException = null;
            }
            return result;
        }


        /// <inheritdoc/>
        public void Flush(CancellationToken cancellationToken)
        {
            while (true)
            {
                int result = KafkaHandle.Flush(100);
                if (this.handlerException != null)
                {
                    errorHandler?.Invoke(new Error(ErrorCode.Local_Application, handlerException.ToString()));
                    var ex = this.handlerException;
                    this.handlerException = null;
                }

                if (result == 0)
                {
                    return;
                }
                if (cancellationToken.IsCancellationRequested)
                {
                    // TODO: include flush number in exception.
                    throw new OperationCanceledException();
                }
            }
        }

        
        /// <inheritdoc/>
        public void Dispose()
        {
            Dispose(true);
            GC.SuppressFinalize(this);
        }


        /// <summary>
        ///     Releases the unmanaged resources used by the
        ///     <see cref="Producer{TKey,TValue}" />
        ///     and optionally disposes the managed resources.
        /// </summary>
        /// <param name="disposing">
        ///     true to release both managed and unmanaged resources;
        ///     false to release only unmanaged resources.
        /// </param>
        protected virtual void Dispose(bool disposing)
        {
            // Calling Dispose a second or subsequent time should be a no-op.
            lock (disposeHasBeenCalledLockObj)
            { 
                if (disposeHasBeenCalled) { return; }
                disposeHasBeenCalled = true;
            }

            // do nothing if we borrowed a handle.
            if (ownedKafkaHandle == null) { return; }

            if (disposing)
            {
                if (!this.manualPoll)
                {
                    callbackCts.Cancel();
                    try
                    {
                        // Note: It's necessary to wait on callbackTask before disposing kafkaHandle
                        // since the poll loop makes use of this.
                        callbackTask.Wait();
                    }
                    catch (AggregateException e)
                    {
                        if (e.InnerException.GetType() != typeof(TaskCanceledException))
                        {
                            throw e.InnerException;
                        }
                    }
                    finally
                    {
                        callbackCts.Dispose();
                    }
                }

                // calls to rd_kafka_destroy may result in callbacks
                // as a side-effect. however the callbacks this class
                // registers with librdkafka ensure that any registered
                // events are not called if kafkaHandle has been closed.
                // this avoids deadlocks in common scenarios.
                ownedKafkaHandle.Dispose();
            }
        }


        /// <inheritdoc/>
        public string Name
            => KafkaHandle.Name;


        /// <inheritdoc/>
        public int AddBrokers(string brokers)
            => KafkaHandle.AddBrokers(brokers);


        /// <inheritdoc/>
        public Handle Handle 
        {
            get
            {
                if (this.ownedKafkaHandle != null)
                {
                    return new Handle { Owner = this, LibrdkafkaHandle = ownedKafkaHandle };
                }
                
                return borrowedHandle;
            }
        }

        private void InitializeSerializers(
            ISerializer<TKey> keySerializer,
            ISerializer<TValue> valueSerializer,
            IAsyncSerializer<TKey> asyncKeySerializer,
            IAsyncSerializer<TValue> asyncValueSerializer)
        {
            // setup key serializer.
            if (keySerializer == null && asyncKeySerializer == null)
            {
                if (!defaultSerializers.TryGetValue(typeof(TKey), out object serializer))
                {
                    throw new ArgumentNullException(
                        $"Key serializer not specified and there is no default serializer defined for type {typeof(TKey).Name}.");
                }
                this.keySerializer = (ISerializer<TKey>)serializer;
            }
            else if (keySerializer == null && asyncKeySerializer != null)
            {
                this.asyncKeySerializer = asyncKeySerializer;
            }
            else if (keySerializer != null && asyncKeySerializer == null)
            {
                this.keySerializer = keySerializer;
            }
            else
            {
                throw new InvalidOperationException("FATAL: Both async and sync key serializers were set.");
            }

            // setup value serializer.
            if (valueSerializer == null && asyncValueSerializer == null)
            {
                if (!defaultSerializers.TryGetValue(typeof(TValue), out object serializer))
                {
                    throw new ArgumentNullException(
                        $"Value serializer not specified and there is no default serializer defined for type {typeof(TValue).Name}.");
                }
                this.valueSerializer = (ISerializer<TValue>)serializer;
            }
            else if (valueSerializer == null && asyncValueSerializer != null)
            {
                this.asyncValueSerializer = asyncValueSerializer;
            }
            else if (valueSerializer != null && asyncValueSerializer == null)
            {
                this.valueSerializer = valueSerializer;
            }
            else
            {
                throw new InvalidOperationException("FATAL: Both async and sync value serializers were set.");
            }
        }

        internal Producer(DependentProducerBuilder<TKey, TValue> builder)
        {
            this.borrowedHandle = builder.Handle;

            if (!borrowedHandle.Owner.GetType().Name.Contains("Producer")) // much simpler than checking actual types.
            {
                throw new Exception("A Producer instance may only be constructed using the handle of another Producer instance.");
            }

            InitializeSerializers(
                builder.KeySerializer, builder.ValueSerializer,
                builder.AsyncKeySerializer, builder.AsyncValueSerializer);
        }

        internal Producer(ProducerBuilder<TKey, TValue> builder)
        {
            var baseConfig = builder.ConstructBaseConfig(this);

            // TODO: Make Tasks auto complete when EnableDeliveryReportsPropertyName is set to false.
            // TODO: Hijack the "delivery.report.only.error" configuration parameter and add functionality to enforce that Tasks 
            //       that never complete are never created when this is set to true.

            this.statisticsHandler = baseConfig.statisticsHandler;
            this.logHandler = baseConfig.logHandler;
            this.errorHandler = baseConfig.errorHandler;
<<<<<<< HEAD
            this.deliveryReportReceivedHandler = baseConfig.deliveryReportReceivedHandler;
=======
            this.oAuthBearerTokenRefreshHandler = baseConfig.oAuthBearerTokenRefreshHandler;
>>>>>>> 0e5c319a

            var config = Confluent.Kafka.Config.ExtractCancellationDelayMaxMs(baseConfig.config, out this.cancellationDelayMaxMs);

            this.DeliveryReportCallback = DeliveryReportCallbackImpl;

            Librdkafka.Initialize(null);

            var modifiedConfig = Library.NameAndVersionConfig
                .Concat(config
                .Where(prop => 
                    prop.Key != ConfigPropertyNames.Producer.EnableBackgroundPoll &&
                    prop.Key != ConfigPropertyNames.Producer.EnableDeliveryReports &&
                    prop.Key != ConfigPropertyNames.Producer.DeliveryReportFields && 
                    prop.Key != ConfigPropertyNames.Producer.DeliveryReportAsUserState)
                .ToList());

            if (modifiedConfig.Where(obj => obj.Key == "delivery.report.only.error").Count() > 0)
            {
                // A managed object is kept alive over the duration of the produce request. If there is no
                // delivery report generated, there will be a memory leak. We could possibly support this 
                // property by keeping track of delivery reports in managed code, but this seems like 
                // more trouble than it's worth.
                throw new ArgumentException("The 'delivery.report.only.error' property is not supported by this client");
            }

            var enableBackgroundPollObj = config.FirstOrDefault(prop => prop.Key == ConfigPropertyNames.Producer.EnableBackgroundPoll).Value;
            if (enableBackgroundPollObj != null)
            {
                this.manualPoll = !bool.Parse(enableBackgroundPollObj);
            }

            var enableDeliveryReportsObj = config.FirstOrDefault(prop => prop.Key == ConfigPropertyNames.Producer.EnableDeliveryReports).Value;
            if (enableDeliveryReportsObj != null)
            {
                this.enableDeliveryReports = bool.Parse(enableDeliveryReportsObj);
            }

            var deliveryReportEnabledFieldsObj = config.FirstOrDefault(prop => prop.Key == ConfigPropertyNames.Producer.DeliveryReportFields).Value;
            if (deliveryReportEnabledFieldsObj != null)
            {
                var fields = deliveryReportEnabledFieldsObj.Replace(" ", "");
                if (fields != "all")
                {
                    this.enableDeliveryReportKey = false;
                    this.enableDeliveryReportValue = false;
                    this.enableDeliveryReportHeaders = false;
                    this.enableDeliveryReportTimestamp = false;
                    this.enableDeliveryReportPersistedStatus = false;
                    if (fields != "none")
                    {
                        var parts = fields.Split(',');
                        foreach (var part in parts)
                        {
                            switch (part)
                            {
                                case "key": this.enableDeliveryReportKey = true; break;
                                case "value": this.enableDeliveryReportValue = true; break;
                                case "timestamp": this.enableDeliveryReportTimestamp = true; break;
                                case "headers": this.enableDeliveryReportHeaders = true; break;
                                case "status": this.enableDeliveryReportPersistedStatus = true; break;
                                default: throw new ArgumentException(
                                    $"Unknown delivery report field name '{part}' in config value '{ConfigPropertyNames.Producer.DeliveryReportFields}'.");
                            }
                        }
                    }
                }
            }

            var deliveryReportAsUserStateObj = config.FirstOrDefault(prop => prop.Key == ConfigPropertyNames.Producer.DeliveryReportAsUserState).Value;
            if (deliveryReportAsUserStateObj != null)
            {
                _deliveryReportAsUserState = Convert.ToBoolean(deliveryReportAsUserStateObj);
            }

            var configHandle = SafeConfigHandle.Create();

            foreach (var kvp in modifiedConfig)
            {
                if (kvp.Value == null)
                {
                    throw new ArgumentNullException($"'{kvp.Key}' configuration parameter must not be null.");
                }

                configHandle.Set(kvp.Key, kvp.Value);
            }


            IntPtr configPtr = configHandle.DangerousGetHandle();

            if (enableDeliveryReports)
            {
                Librdkafka.conf_set_dr_msg_cb(configPtr, DeliveryReportCallback);
            }

            // Explicitly keep references to delegates so they are not reclaimed by the GC.
            errorCallbackDelegate = ErrorCallback;
            logCallbackDelegate = LogCallback;
            statisticsCallbackDelegate = StatisticsCallback;
            oAuthBearerTokenRefreshCallbackDelegate = OAuthBearerTokenRefreshCallback;

            if (errorHandler != null)
            {
            Librdkafka.conf_set_error_cb(configPtr, errorCallbackDelegate);
            }
            if (logHandler != null)
            {
            Librdkafka.conf_set_log_cb(configPtr, logCallbackDelegate);
            }
            if (statisticsHandler != null)
            {
            Librdkafka.conf_set_stats_cb(configPtr, statisticsCallbackDelegate);
            }
            if (oAuthBearerTokenRefreshHandler != null)
            {
                Librdkafka.conf_set_oauthbearer_token_refresh_cb(configPtr, oAuthBearerTokenRefreshCallbackDelegate);
            }

            this.ownedKafkaHandle = SafeKafkaHandle.Create(RdKafkaType.Producer, configPtr, this);
            configHandle.SetHandleAsInvalid(); // config object is no longer usable.

            if (!manualPoll)
            {
                callbackCts = new CancellationTokenSource();
                callbackTask = StartPollTask(callbackCts.Token);
            }

            InitializeSerializers(
                builder.KeySerializer, builder.ValueSerializer,
                builder.AsyncKeySerializer, builder.AsyncValueSerializer);
        }


        /// <inheritdoc/>
        public async Task<DeliveryResult<TKey, TValue>> ProduceAsyncUsingAsyncSerializer(
            TopicPartition topicPartition,
            Message<TKey, TValue> message,
            CancellationToken cancellationToken)
        {
            Headers headers = message.Headers ?? new Headers();

            byte[] keyBytes;
            try
            {
                keyBytes = 
                    // (keySerializer != null)
                    // ? keySerializer.Serialize(message.Key, new SerializationContext(MessageComponentType.Key, topicPartition.Topic, headers))
                    // :
                    await asyncKeySerializer.SerializeAsync(message.Key, new SerializationContext(MessageComponentType.Key, topicPartition.Topic, headers)).ConfigureAwait(false);
            }
            catch (Exception ex)
            {
                throw new ProduceException<TKey, TValue>(
                    new Error(ErrorCode.Local_KeySerialization),
                    new DeliveryResult<TKey, TValue>
                    {
                        Message = message,
                        TopicPartitionOffset = new TopicPartitionOffset(topicPartition, Offset.Unset)
                    },
                    ex);
            }

            byte[] valBytes;
            try
            {
                valBytes = 
                    // (valueSerializer != null)
                    // ? valueSerializer.Serialize(message.Value, new SerializationContext(MessageComponentType.Value, topicPartition.Topic, headers))
                    // : 
                    await asyncValueSerializer.SerializeAsync(message.Value, new SerializationContext(MessageComponentType.Value, topicPartition.Topic, headers)).ConfigureAwait(false);
            }
            catch (Exception ex)
            {
                throw new ProduceException<TKey, TValue>(
                    new Error(ErrorCode.Local_ValueSerialization),
                    new DeliveryResult<TKey, TValue>
                    {
                        Message = message,
                        TopicPartitionOffset = new TopicPartitionOffset(topicPartition, Offset.Unset)
                    },
                    ex);
            }

            try
            {
                if (enableDeliveryReports)
                {
                    var handler = new TypedTaskDeliveryHandlerShim(
                        topicPartition.Topic,
                        enableDeliveryReportKey ? message.Key : default(TKey),
                        enableDeliveryReportValue ? message.Value : default(TValue));

                    if (cancellationToken != null && cancellationToken.CanBeCanceled)
                    {
                        handler.CancellationTokenRegistration
                            = cancellationToken.Register(() => handler.TrySetCanceled());
                    }

                    ProduceImpl(
                        topicPartition.Topic,
                        valBytes,
                        keyBytes,
                        message.Timestamp, topicPartition.Partition, headers,
                        handler);

                    return await handler.Task.ConfigureAwait(false);
                }
                else
                {
                    ProduceImpl(
                        topicPartition.Topic,
                        valBytes,
                        keyBytes,
                        message.Timestamp, topicPartition.Partition, headers, 
                        null);

                    var result = new DeliveryResult<TKey, TValue>
                    {
                        TopicPartitionOffset = new TopicPartitionOffset(topicPartition, Offset.Unset),
                        Message = message
                    };

                    return result;
                }
            }
            catch (KafkaException ex)
            {
                throw new ProduceException<TKey, TValue>(
                    ex.Error,
                    new DeliveryResult<TKey, TValue>
                    {
                        Message = message,
                        TopicPartitionOffset = new TopicPartitionOffset(topicPartition, Offset.Unset)
                    });
            }
        }

        public Task<DeliveryResult<TKey, TValue>> ProduceAsync(
            TopicPartition topicPartition,
            Message<TKey, TValue> message) =>
            ProduceAsync(topicPartition, message, CancellationToken.None);

        public Task<DeliveryResult<TKey, TValue>> ProduceAsync(
            TopicPartition topicPartition,
            Message<TKey, TValue> message,
            CancellationToken cancellationToken)
        {
            ReadOnlySpan<byte> keyBytes;
            try
            {
                if (_keyScratchBuffer == null)
                {
                    _keyScratchBuffer = new byte[_defaultKeyScratchBufferSize];
                }
                keyBytes = keySerializer.Serialize(message.Key, new SerializationContext(MessageComponentType.Key, topicPartition.Topic, message.Headers), _keyScratchBuffer);
            }
            catch (Exception ex)
            {
                throw new ProduceException<TKey, TValue>(
                    new Error(ErrorCode.Local_KeySerialization),
                    new DeliveryResult<TKey, TValue>
                    {
                        Message = message,
                        TopicPartitionOffset = new TopicPartitionOffset(topicPartition, Offset.Unset)
                    },
                    ex);
            }

            ReadOnlySpan<byte> valBytes;
            try
            {
                if (_valueScratchBuffer == null)
                {
                    _valueScratchBuffer = new byte[_defaultValueScratchBufferSize];
                }
                valBytes = valueSerializer.Serialize(message.Value, new SerializationContext(MessageComponentType.Value, topicPartition.Topic, message.Headers), _valueScratchBuffer);
            }
            catch (Exception ex)
            {
                throw new ProduceException<TKey, TValue>(
                    new Error(ErrorCode.Local_ValueSerialization),
                    new DeliveryResult<TKey, TValue>
                    {
                        Message = message,
                        TopicPartitionOffset = new TopicPartitionOffset(topicPartition, Offset.Unset)
                    },
                    ex);
            }

            try
            {
                if (enableDeliveryReports)
                {
                    var handler = new TypedTaskDeliveryHandlerShim(
                        topicPartition.Topic,
                        enableDeliveryReportKey ? message.Key : default(TKey),
                        enableDeliveryReportValue ? message.Value : default(TValue));

                    ProduceImpl(
                        topicPartition.Topic,
                        valBytes,
                        keyBytes,
                        message.Timestamp, topicPartition.Partition, message.Headers,
                        handler);

                    if (cancellationToken.CanBeCanceled)
                    {
                        cancellationToken.Register(() => handler.TrySetCanceled());
                    }
                    
                    return handler.Task;
                }
                else
                {
                    ProduceImpl(
                        topicPartition.Topic,
                        valBytes,
                        keyBytes,
                        message.Timestamp, topicPartition.Partition, message.Headers,
                        null);

                    var result = new DeliveryResult<TKey, TValue>
                    {
                        TopicPartitionOffset = new TopicPartitionOffset(topicPartition, Offset.Unset),
                        Message = message
                    };

                    return Task.FromResult(result);
                }
            }
            catch (KafkaException ex)
            {
                throw new ProduceException<TKey, TValue>(
                    ex.Error,
                    new DeliveryResult<TKey, TValue>
                    {
                        Message = message,
                        TopicPartitionOffset = new TopicPartitionOffset(topicPartition, Offset.Unset)
                    });
            }
        }
        
        
        public Task<DeliveryResult<TKey, TValue>> ProduceAsync(
            string topic,
            int partition,
            Message<TKey, TValue> message,
            CancellationToken cancellationToken)
        {
            ReadOnlySpan<byte> keyBytes;
            try
            {
                if (_keyScratchBuffer == null)
                {
                    _keyScratchBuffer = new byte[_defaultKeyScratchBufferSize];
                }
                keyBytes = keySerializer.Serialize(message.Key, new SerializationContext(MessageComponentType.Key, topic, message.Headers), _keyScratchBuffer);
            }
            catch (Exception ex)
            {
                throw new ProduceException<TKey, TValue>(
                    new Error(ErrorCode.Local_KeySerialization),
                    new DeliveryResult<TKey, TValue>
                    {
                        Message = message,
                        TopicPartitionOffset = new TopicPartitionOffset(topic, partition, Offset.Unset)
                    },
                    ex);
            }

            ReadOnlySpan<byte> valBytes;
            try
            {
                if (_valueScratchBuffer == null)
                {
                    _valueScratchBuffer = new byte[_defaultValueScratchBufferSize];
                }
                valBytes = valueSerializer.Serialize(message.Value, new SerializationContext(MessageComponentType.Value, topic, message.Headers), _valueScratchBuffer);
            }
            catch (Exception ex)
            {
                throw new ProduceException<TKey, TValue>(
                    new Error(ErrorCode.Local_ValueSerialization),
                    new DeliveryResult<TKey, TValue>
                    {
                        Message = message,
                        TopicPartitionOffset = new TopicPartitionOffset(topic, partition, Offset.Unset)
                    },
                    ex);
            }

            try
            {
                if (enableDeliveryReports)
                {
                    var handler = new TypedTaskDeliveryHandlerShim(
                        topic,
                        enableDeliveryReportKey ? message.Key : default(TKey),
                        enableDeliveryReportValue ? message.Value : default(TValue));

                    ProduceImpl(
                        topic,
                        valBytes,
                        keyBytes,
                        message.Timestamp, partition, message.Headers,
                        handler);
                    
                    if (cancellationToken.CanBeCanceled)
                    {
                        cancellationToken.Register(() => handler.TrySetCanceled());
                    }                    

                    return handler.Task;
                }
                else
                {
                    ProduceImpl(
                        topic,
                        valBytes,
                        keyBytes,
                        message.Timestamp, partition, message.Headers,
                        null);

                    var result = new DeliveryResult<TKey, TValue>
                    {
                        TopicPartitionOffset = new TopicPartitionOffset(topic, partition, Offset.Unset),
                        Message = message
                    };

                    return Task.FromResult(result);
                }
            }
            catch (KafkaException ex)
            {
                throw new ProduceException<TKey, TValue>(
                    ex.Error,
                    new DeliveryResult<TKey, TValue>
                    {
                        Message = message,
                        TopicPartitionOffset = new TopicPartitionOffset(topic, partition, Offset.Unset)
                    });
            }
        }


        /// <summary>
        ///     Refer to <see cref="Confluent.Kafka.IProducer{TKey,TValue}.ProduceAsync(string, Message{TKey, TValue})" />
        /// </summary>
        public Task<DeliveryResult<TKey, TValue>> ProduceAsync(
            string topic,
            Message<TKey, TValue> message,
            CancellationToken cancellationToken)
            => ProduceAsync(new TopicPartition(topic, Partition.Any), message, cancellationToken);


        /// <inheritdoc/>
        public void Produce(
            string topic,
            Message<TKey, TValue> message,
            Action<DeliveryReport<TKey, TValue>> deliveryHandler = null
        )
            => Produce(new TopicPartition(topic, Partition.Any), message, deliveryHandler);


        /// <inheritdoc/>
        public void Produce(
            TopicPartition topicPartition,
            Message<TKey, TValue> message,
            Action<DeliveryReport<TKey, TValue>> deliveryHandler = null)
        {
            if (deliveryHandler != null && !enableDeliveryReports)
            {
                throw new InvalidOperationException("A delivery handler was specified, but delivery reports are disabled.");
            }

            Headers headers = message.Headers ?? new Headers();
            ReadOnlySpan<byte> keyBytes;
            try
            {
                if (_keyScratchBuffer == null)
                {
                    _keyScratchBuffer = new byte[_defaultKeyScratchBufferSize];
                }
                keyBytes = (keySerializer != null)
                    ? keySerializer.Serialize(message.Key, new SerializationContext(MessageComponentType.Key, topicPartition.Topic, headers), _keyScratchBuffer)
                    : throw new InvalidOperationException("Produce called with an IAsyncSerializer key serializer configured but an ISerializer is required.");
            }
            catch (Exception ex)
            {
                throw new ProduceException<TKey, TValue>(
                    new Error(ErrorCode.Local_KeySerialization, ex.ToString()),
                    new DeliveryResult<TKey, TValue>
                    {
                        Message = message,
                        TopicPartitionOffset = new TopicPartitionOffset(topicPartition, Offset.Unset),
                    }
                );
            }

            ReadOnlySpan<byte> valBytes;
            try
            {
                if (_valueScratchBuffer == null)
                {
                    _valueScratchBuffer = new byte[_defaultValueScratchBufferSize];
                }
                valBytes = (valueSerializer != null)
                    ? valueSerializer.Serialize(message.Value, new SerializationContext(MessageComponentType.Value, topicPartition.Topic, headers), _valueScratchBuffer)
                    : throw new InvalidOperationException("Produce called with an IAsyncSerializer value serializer configured but an ISerializer is required.");
            }
            catch (Exception ex)
            {
                throw new ProduceException<TKey, TValue>(
                    new Error(ErrorCode.Local_ValueSerialization, ex.ToString()),
                    new DeliveryResult<TKey, TValue>
                    {
                        Message = message,
                        TopicPartitionOffset = new TopicPartitionOffset(topicPartition, Offset.Unset),
                    }
                );
            }

            try
            {
                ProduceImpl(
                    topicPartition.Topic,
                    valBytes, 
                    keyBytes,
                    message.Timestamp, topicPartition.Partition, 
                    headers,
                    new TypedDeliveryHandlerShim_Action(
                        topicPartition.Topic,
                        enableDeliveryReportKey ? message.Key : default(TKey),
                        enableDeliveryReportValue ? message.Value : default(TValue),
                        deliveryHandler));
            }
            catch (KafkaException ex)
            {
                throw new ProduceException<TKey, TValue>(
                    ex.Error,
                    new DeliveryReport<TKey, TValue>
                        {
                            Message = message,
                            TopicPartitionOffset = new TopicPartitionOffset(topicPartition, Offset.Unset)
                        });
            }
        }

        [ThreadStatic] private static byte[] _keyScratchBuffer;
        [ThreadStatic] private static byte[] _valueScratchBuffer;

        public void BeginProduce(string topic, int partition, TKey key, TValue value, IntPtr userState,
            Timestamp timestamp = new Timestamp(),
            Headers headers = null)
        {
            if (userState != IntPtr.Zero && !enableDeliveryReports)
            {
                throw new InvalidOperationException("Delivery report must be enabled to use userstate.");
            }

            ReadOnlySpan<byte> keyBytes;
            try
            {
                if (_keyScratchBuffer == null)
                {
                    _keyScratchBuffer = new byte[_defaultKeyScratchBufferSize];
                }
                keyBytes = keySerializer.Serialize(key, new SerializationContext(MessageComponentType.Key, topic), _keyScratchBuffer);
            }
            catch (Exception ex)
            {
                throw new ProduceException<TKey, TValue>(
                    new Error(ErrorCode.Local_KeySerialization, ex.ToString()),
                    new DeliveryResult<TKey, TValue>
                    {
                        Message = new Message<TKey, TValue>()
                            {Value = value, Key = key, Headers = headers, Timestamp = timestamp},
                        TopicPartitionOffset = new TopicPartitionOffset(topic, (Partition) partition, Offset.Unset),
                    }
                );
            }

            ReadOnlySpan<byte> valBytes;
            try
            {
                if (_valueScratchBuffer == null)
                {
                    _valueScratchBuffer = new byte[_defaultValueScratchBufferSize];
                }
                valBytes = valueSerializer.Serialize(value, new SerializationContext(MessageComponentType.Value, topic), _valueScratchBuffer);
            }
            catch (Exception ex)
            {
                throw new ProduceException<TKey, TValue>(
                    new Error(ErrorCode.Local_ValueSerialization, ex.ToString()),
                    new DeliveryResult<TKey, TValue>
                    {
                        Message = new Message<TKey, TValue>()
                            {Value = value, Key = key, Headers = headers, Timestamp = timestamp},
                        TopicPartitionOffset = new TopicPartitionOffset(topic, (Partition) partition, Offset.Unset),
                    }
                );
            }

            try
            {
                ProduceImpl(
                    topic,
                    valBytes,
                    keyBytes,
                    timestamp, partition,
                    headers, userState);
            }
            catch (KafkaException ex)
            {
                throw new ProduceException<TKey, TValue>(
                    ex.Error,
                    new DeliveryReport<TKey, TValue>
                    {
                        Message = new Message<TKey, TValue>()
                            {Value = value, Key = key, Headers = headers, Timestamp = timestamp},
                        TopicPartitionOffset = new TopicPartitionOffset(topic, (Partition) partition, Offset.Unset),
                    });
            }
        } 
        
        public void BeginProduceNull(string topic, int partition, TKey key, IntPtr userState,
            Timestamp timestamp = new Timestamp(),
            Headers headers = null)
        {
            if (userState != IntPtr.Zero && !enableDeliveryReports)
            {
                throw new InvalidOperationException("Delivery report must be enabled to use userstate.");
            }

            ReadOnlySpan<byte> keyBytes;
            try
            {
                if (_keyScratchBuffer == null)
                {
                    _keyScratchBuffer = new byte[_defaultKeyScratchBufferSize];
                }
                keyBytes = keySerializer.Serialize(key, new SerializationContext(MessageComponentType.Key, topic), _keyScratchBuffer);
            }
            catch (Exception ex)
            {
                throw new ProduceException<TKey, TValue>(
                    new Error(ErrorCode.Local_KeySerialization, ex.ToString()),
                    new DeliveryResult<TKey, TValue>
                    {
                        Message = new Message<TKey, TValue>()
                            {Value = default, Key = key, Headers = headers, Timestamp = timestamp},
                        TopicPartitionOffset = new TopicPartitionOffset(topic, (Partition) partition, Offset.Unset),
                    }
                );
            }

            try
            {
                ProduceImpl(
                    topic,
                    ReadOnlySpan<byte>.Empty, 
                    keyBytes,
                    timestamp, partition,
                    headers, userState);
            }
            catch (KafkaException ex)
            {
                throw new ProduceException<TKey, TValue>(
                    ex.Error,
                    new DeliveryReport<TKey, TValue>
                    {
                        Message = new Message<TKey, TValue>()
                            {Value = default, Key = key, Headers = headers, Timestamp = timestamp},
                        TopicPartitionOffset = new TopicPartitionOffset(topic, (Partition) partition, Offset.Unset),
                    });
            }
        }


        private int _defaultKeyScratchBufferSize = 65536;
        private int _defaultValueScratchBufferSize = 65536;


        private class TypedTaskDeliveryHandlerShim : TaskCompletionSource<DeliveryResult<TKey, TValue>>, IDeliveryHandler
        {
            public TypedTaskDeliveryHandlerShim(string topic, TKey key, TValue val)
#if !NET45
                : base(TaskCreationOptions.RunContinuationsAsynchronously)
#endif
            {
                Topic = topic;
                Key = key;
                Value = val;
            }

            public CancellationTokenRegistration CancellationTokenRegistration;

            public string Topic;

            public TKey Key;

            public TValue Value;

            public void HandleDeliveryReport(DeliveryReport<Null, Null> deliveryReport)
            {
                if (CancellationTokenRegistration != null)
                {
                    CancellationTokenRegistration.Dispose();
                }

                if (deliveryReport == null)
                {
#if NET45
                    System.Threading.Tasks.Task.Run(() => TrySetResult(null));
#else
                    TrySetResult(null);
#endif
                    return;
                }

                var dr = new DeliveryResult<TKey, TValue>
                {
                    TopicPartitionOffset = deliveryReport.TopicPartitionOffset,
                    Status = deliveryReport.Status,
                    Message = new Message<TKey, TValue>
                    {
                        Key = Key,
                        Value = Value,
                        Timestamp = deliveryReport.Message.Timestamp,
                        Headers = deliveryReport.Message.Headers
                    }
                };
                // topic is cached in this object, not set in the deliveryReport to avoid the 
                // cost of marshalling it.
                dr.Topic = Topic;

#if NET45
                if (deliveryReport.Error.IsError)
                {
                    System.Threading.Tasks.Task.Run(() => SetException(new ProduceException<TKey, TValue>(deliveryReport.Error, dr)));
                }
                else
                {
                    System.Threading.Tasks.Task.Run(() => TrySetResult(dr));
                }
#else
                if (deliveryReport.Error.IsError)
                {
                    TrySetException(new ProduceException<TKey, TValue>(deliveryReport.Error, dr));
                }
                else
                {
                    TrySetResult(dr);
                }
#endif
            }
        }

        private class TypedDeliveryHandlerShim_Action : IDeliveryHandler
        {
            public TypedDeliveryHandlerShim_Action(string topic, TKey key, TValue val, Action<DeliveryReport<TKey, TValue>> handler)
            {
                Topic = topic;
                Key = key;
                Value = val;
                Handler = handler;
            }

            public string Topic;

            public TKey Key;

            public TValue Value;

            public Action<DeliveryReport<TKey, TValue>> Handler;

            public void HandleDeliveryReport(DeliveryReport<Null, Null> deliveryReport)
            {
                if (deliveryReport == null)
                {
                    return;
                }

                var dr = new DeliveryReport<TKey, TValue>
                {
                    TopicPartitionOffsetError = deliveryReport.TopicPartitionOffsetError,
                    Status = deliveryReport.Status,
                    Message = new Message<TKey, TValue> 
                    {
                        Key = Key,
                        Value = Value,
                        Timestamp = deliveryReport.Message == null 
                            ? new Timestamp(0, TimestampType.NotAvailable) 
                            : deliveryReport.Message.Timestamp,
                        Headers = deliveryReport.Message?.Headers
                    }
                };
                // topic is cached in this object, not set in the deliveryReport to avoid the 
                // cost of marshalling it.
                dr.Topic = Topic;

                if (Handler != null)
                {
                    Handler(dr);
                }
            }
        }

        /// <inheritdoc/>
        public void InitTransactions(TimeSpan timeout)
            => KafkaHandle.InitTransactions(timeout.TotalMillisecondsAsInt());

        /// <inheritdoc/>
        public void BeginTransaction()
            => KafkaHandle.BeginTransaction();

        /// <inheritdoc/>
        public void CommitTransaction(TimeSpan timeout)
            => KafkaHandle.CommitTransaction(timeout.TotalMillisecondsAsInt());
        
        /// <inheritdoc/>
        public void AbortTransaction(TimeSpan timeout)
            => KafkaHandle.AbortTransaction(timeout.TotalMillisecondsAsInt());

        /// <inheritdoc/>
        public void SendOffsetsToTransaction(IEnumerable<TopicPartitionOffset> offsets, IConsumerGroupMetadata groupMetadata, TimeSpan timeout)
            => KafkaHandle.SendOffsetsToTransaction(offsets, groupMetadata, timeout.TotalMillisecondsAsInt());
    }

    internal delegate void InternalDeliveryReportReceivedDelegate(ref rd_kafka_message msg);
}<|MERGE_RESOLUTION|>--- conflicted
+++ resolved
@@ -26,7 +26,6 @@
 
 namespace Confluent.Kafka
 {
- 
     /// <summary>
     ///     A high level producer with serialization capability.
     /// </summary>
@@ -38,11 +37,8 @@
             public Action<Error> errorHandler;
             public Action<LogMessage> logHandler;
             public Action<string> statisticsHandler;
-<<<<<<< HEAD
             internal InternalDeliveryReportReceivedDelegate deliveryReportReceivedHandler;
-=======
             public Action<string> oAuthBearerTokenRefreshHandler;
->>>>>>> 0e5c319a
         }
 
         private ISerializer<TKey> keySerializer;
@@ -131,8 +127,8 @@
 
             try
             {
-            errorHandler?.Invoke(KafkaHandle.CreatePossiblyFatalError(err, reason));
-        }
+                errorHandler?.Invoke(KafkaHandle.CreatePossiblyFatalError(err, reason));
+            }
             catch (Exception)
             {
                 // Eat any exception thrown by user log handler code.
@@ -149,7 +145,7 @@
 
             try
             {
-            statisticsHandler?.Invoke(Util.Marshal.PtrToStringUTF8(json));
+                statisticsHandler?.Invoke(Util.Marshal.PtrToStringUTF8(json));
             }
             catch (Exception e)
             {
@@ -187,8 +183,8 @@
             if (ownedKafkaHandle != null && ownedKafkaHandle.IsClosed) { return; }
             try
             {
-            logHandler?.Invoke(new LogMessage(Util.Marshal.PtrToStringUTF8(Librdkafka.name(rk)), level, fac, buf));
-        }
+                logHandler?.Invoke(new LogMessage(Util.Marshal.PtrToStringUTF8(Librdkafka.name(rk)), level, fac, buf));
+            }
             catch (Exception)
             {
                 // Eat any exception thrown by user log handler code.
@@ -398,10 +394,7 @@
         }
 
 
-
-        /// <summary>
-        ///     Refer to <see cref="Confluent.Kafka.IProducer{TKey,TValue}.Poll(TimeSpan)" />
-        /// </summary>
+        /// <inheritdoc/>
         public int Poll(TimeSpan timeout)
         {
             if (manualPoll)
@@ -648,11 +641,8 @@
             this.statisticsHandler = baseConfig.statisticsHandler;
             this.logHandler = baseConfig.logHandler;
             this.errorHandler = baseConfig.errorHandler;
-<<<<<<< HEAD
             this.deliveryReportReceivedHandler = baseConfig.deliveryReportReceivedHandler;
-=======
             this.oAuthBearerTokenRefreshHandler = baseConfig.oAuthBearerTokenRefreshHandler;
->>>>>>> 0e5c319a
 
             var config = Confluent.Kafka.Config.ExtractCancellationDelayMaxMs(baseConfig.config, out this.cancellationDelayMaxMs);
 
@@ -755,15 +745,15 @@
 
             if (errorHandler != null)
             {
-            Librdkafka.conf_set_error_cb(configPtr, errorCallbackDelegate);
+                Librdkafka.conf_set_error_cb(configPtr, errorCallbackDelegate);
             }
             if (logHandler != null)
             {
-            Librdkafka.conf_set_log_cb(configPtr, logCallbackDelegate);
+                Librdkafka.conf_set_log_cb(configPtr, logCallbackDelegate);
             }
             if (statisticsHandler != null)
             {
-            Librdkafka.conf_set_stats_cb(configPtr, statisticsCallbackDelegate);
+                Librdkafka.conf_set_stats_cb(configPtr, statisticsCallbackDelegate);
             }
             if (oAuthBearerTokenRefreshHandler != null)
             {
