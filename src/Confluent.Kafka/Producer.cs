--- conflicted
+++ resolved
@@ -453,15 +453,10 @@
                 producer.enableDeliveryReportKey ? message.Key : default(TKey),
                 producer.enableDeliveryReportValue ? message.Value : default(TValue));
 
-<<<<<<< HEAD
-            var keyBytes = keySerializer.Serialize(topic, message.Key);
-            var valBytes = valueSerializer.Serialize(topic, message.Value);
-=======
             cancellationToken.Register(() => handler.TrySetException(new TaskCanceledException()));
 
             var keyBytes = keySerializer?.Serialize(topic, message.Key);
             var valBytes = valueSerializer?.Serialize(topic, message.Value);
->>>>>>> 1b49edf5
 
             producer.ProduceImpl(
                 topic,
@@ -496,15 +491,10 @@
                 producer.enableDeliveryReportKey ? message.Key : default(TKey),
                 producer.enableDeliveryReportValue ? message.Value : default(TValue));
 
-<<<<<<< HEAD
-            var keyBytes = keySerializer.Serialize(topicPartition.Topic, message.Key);
-            var valBytes = valueSerializer.Serialize(topicPartition.Topic, message.Value);
-=======
             cancellationToken.Register(() => handler.TrySetException(new TaskCanceledException()));
 
             var keyBytes = keySerializer?.Serialize(topicPartition.Topic, message.Key);
             var valBytes = valueSerializer?.Serialize(topicPartition.Topic, message.Value);
->>>>>>> 1b49edf5
             
             producer.ProduceImpl(
                 topicPartition.Topic, 
