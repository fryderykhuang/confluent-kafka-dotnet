// Copyright 2016-2017 Confluent Inc., 2015-2016 Andreas Heider
//
// Licensed under the Apache License, Version 2.0 (the "License");
// you may not use this file except in compliance with the License.
// You may obtain a copy of the License at
//
// http://www.apache.org/licenses/LICENSE-2.0
//
// Unless required by applicable law or agreed to in writing, software
// distributed under the License is distributed on an "AS IS" BASIS,
// WITHOUT WARRANTIES OR CONDITIONS OF ANY KIND, either express or implied.
// See the License for the specific language governing permissions and
// limitations under the License.
//
// Derived from: rdkafka-dotnet, licensed under the 2-clause BSD License.
//
// Refer to LICENSE for more information.

using System;
using System.Collections.Generic;
using System.Linq;
using System.Runtime.InteropServices;
using System.Threading;
using System.Threading.Tasks;
using Confluent.Kafka.Impl;
using Confluent.Kafka.Internal;
using Confluent.Kafka.Serialization;


namespace Confluent.Kafka
{
    /// <summary>
    ///     Implements a high-level Apache Kafka consumer.
    /// </summary>
    public class Consumer<TKey, TValue> : IConsumer<TKey, TValue>
    {
        private readonly bool enableHeaderMarshaling = true;
        private readonly bool enableTimestampMarshaling = true;
        private readonly bool enableTopicNamesMarshaling = true;

        private IDeserializer<TKey> KeyDeserializer { get; }
        private IDeserializer<TValue> ValueDeserializer { get; }

        private readonly SafeKafkaHandle kafkaHandle;

        private static readonly byte[] EmptyBytes = new byte[0];

        private readonly Librdkafka.ErrorDelegate errorDelegate;
        private void ErrorCallback(IntPtr rk, ErrorCode err, string reason, IntPtr opaque)
        {
            OnError?.Invoke(this, new Error(err, reason));
        }

        private readonly Librdkafka.StatsDelegate statsDelegate;
        private int StatsCallback(IntPtr rk, IntPtr json, UIntPtr json_len, IntPtr opaque)
        {
            OnStatistics?.Invoke(this, Util.Marshal.PtrToStringUTF8(json));
            return 0; // instruct librdkafka to immediately free the json ptr.
        }

        private Action<LogMessage> logDelegate;
        private readonly Librdkafka.LogDelegate logCallbackDelegate;
        private void LogCallback(IntPtr rk, SyslogLevel level, string fac, string buf)
        {
            var name = Util.Marshal.PtrToStringUTF8(Librdkafka.name(rk));

            if (logDelegate == null)
            {
                // A stderr logger is used by default if none is specified.
                Loggers.ConsoleLogger(this, new LogMessage(name, level, fac, buf));
                return;
            }

            logDelegate(new LogMessage(name, level, fac, buf));
        }

        private readonly Librdkafka.RebalanceDelegate rebalanceDelegate;
        private void RebalanceCallback(
            IntPtr rk,
            ErrorCode err,
            IntPtr partitions,
            IntPtr opaque)
        {
            var partitionList = SafeKafkaHandle.GetTopicPartitionOffsetErrorList(partitions).Select(p => p.TopicPartition).ToList();
            if (err == ErrorCode.Local_AssignPartitions)
            {
                var handler = OnPartitionAssignmentReceived;
                if (handler != null && handler.GetInvocationList().Length > 0)
                {
                    handler(this, partitionList);
                }
                else
                {
                    Assign(partitionList.Select(p => new TopicPartitionOffset(p, Offset.Invalid)));
                }
            }
            if (err == ErrorCode.Local_RevokePartitions)
            {
                var handler = OnPartitionAssignmentRevoked;
                if (handler != null && handler.GetInvocationList().Length > 0)
                {
                    handler(this, partitionList);
                }
                else
                {
                    Unassign();
                }
            }
        }

        private readonly Librdkafka.CommitDelegate commitDelegate;
        private void CommitCallback(
            IntPtr rk,
            ErrorCode err,
            IntPtr offsets,
            IntPtr opaque)
        {
            OnOffsetsCommitted?.Invoke(this, new CommittedOffsets(
                SafeKafkaHandle.GetTopicPartitionOffsetErrorList(offsets),
                new Error(err)
            ));
        }


        /// <summary>
        ///     Creates a new <see cref="Confluent.Kafka.Consumer{TKey, TValue}" /> instance.
        /// </summary>
        /// <param name="config">
        ///     A collection of librdkafka configuration parameters 
        ///     (refer to https://github.com/edenhill/librdkafka/blob/master/CONFIGURATION.md)
        ///     and parameters specific to this client (refer to: 
        ///     <see cref="Confluent.Kafka.ConfigPropertyNames" />)
        /// </param>
        /// <param name="keyDeserializer">
        ///     An IDeserializer implementation instance for deserializing keys.
        /// </param>
        /// <param name="valueDeserializer">
        ///     An IDeserializer implementation instance for deserializing values.
        /// </param>
        public Consumer(
            IEnumerable<KeyValuePair<string, object>> config,
            IDeserializer<TKey> keyDeserializer,
            IDeserializer<TValue> valueDeserializer)
        {
            Librdkafka.Initialize(null);

            KeyDeserializer = keyDeserializer;
            ValueDeserializer = valueDeserializer;

            if (keyDeserializer != null && keyDeserializer == valueDeserializer)
            {
                throw new ArgumentException("Key and value deserializers must not be the same object.");
            }

            if (KeyDeserializer == null)
            {
                if (typeof(TKey) == typeof(Null))
                {
                    KeyDeserializer = (IDeserializer<TKey>)new NullDeserializer();
                }
                else if (typeof(TKey) == typeof(Ignore))
                {
                    KeyDeserializer = (IDeserializer<TKey>)new IgnoreDeserializer();
                }
                else
                {
                    throw new ArgumentNullException("Key deserializer must be specified.");
                }
            }

            if (ValueDeserializer == null)
            {
                if (typeof(TValue) == typeof(Null))
                {
                    ValueDeserializer = (IDeserializer<TValue>)new NullDeserializer();
                }
                else if (typeof(TValue) == typeof(Ignore))
                {
                    ValueDeserializer = (IDeserializer<TValue>)new IgnoreDeserializer();
                }
                else
                {
                    throw new ArgumentNullException("Value deserializer must be specified.");
                }
            }

            var configWithoutKeyDeserializerProperties = KeyDeserializer.Configure(config, true);
            var configWithoutValueDeserializerProperties = ValueDeserializer.Configure(config, false);

            var configWithoutDeserializerProperties = config.Where(item => 
                configWithoutKeyDeserializerProperties.Any(ci => ci.Key == item.Key) &&
                configWithoutValueDeserializerProperties.Any(ci => ci.Key == item.Key)
            );

            config = null;

            if (configWithoutDeserializerProperties.FirstOrDefault(prop => string.Equals(prop.Key, "group.id", StringComparison.Ordinal)).Value == null)
            {
                throw new ArgumentException("'group.id' configuration parameter is required and was not specified.");
            }

            var modifiedConfig = configWithoutDeserializerProperties
                .Where(prop => 
                    prop.Key != ConfigPropertyNames.EnableHeadersPropertyName &&
                    prop.Key != ConfigPropertyNames.EnableTimestampPropertyName &&
                    prop.Key != ConfigPropertyNames.EnableTopicNamesPropertyName &&
                    prop.Key != ConfigPropertyNames.LogDelegateName);

            var enableHeaderMarshalingObj = configWithoutDeserializerProperties.FirstOrDefault(prop => prop.Key == ConfigPropertyNames.EnableHeadersPropertyName).Value;
            if (enableHeaderMarshalingObj != null)
            {
                this.enableHeaderMarshaling = bool.Parse(enableHeaderMarshalingObj.ToString());
            }

            var enableTimestampMarshalingObj = configWithoutDeserializerProperties.FirstOrDefault(prop => prop.Key == ConfigPropertyNames.EnableTimestampPropertyName).Value;
            if (enableTimestampMarshalingObj != null)
            {
                this.enableTimestampMarshaling = bool.Parse(enableTimestampMarshalingObj.ToString());
            }

            var enableTopicNamesMarshalingObj = configWithoutDeserializerProperties.FirstOrDefault(prop => prop.Key == ConfigPropertyNames.EnableTopicNamesPropertyName).Value;
            if (enableTopicNamesMarshalingObj != null)
            {
                this.enableTopicNamesMarshaling = bool.Parse(enableTopicNamesMarshalingObj.ToString());
            }

            var logDelegateObj = configWithoutDeserializerProperties.FirstOrDefault(prop => prop.Key == ConfigPropertyNames.LogDelegateName).Value;
            if (logDelegateObj != null)
            {
                this.logDelegate = (Action<LogMessage>)logDelegateObj;
            }

            var configHandle = SafeConfigHandle.Create();
            modifiedConfig
                .ToList()
                .ForEach((kvp) => {
                    if (kvp.Value == null) throw new ArgumentException($"'{kvp.Key}' configuration parameter must not be null.");
                    configHandle.Set(kvp.Key, kvp.Value.ToString());
                });

            // Explicitly keep references to delegates so they are not reclaimed by the GC.
            rebalanceDelegate = RebalanceCallback;
            commitDelegate = CommitCallback;
            errorDelegate = ErrorCallback;
            logCallbackDelegate = LogCallback;
            statsDelegate = StatsCallback;

            IntPtr configPtr = configHandle.DangerousGetHandle();

            Librdkafka.conf_set_rebalance_cb(configPtr, rebalanceDelegate);
            Librdkafka.conf_set_offset_commit_cb(configPtr, commitDelegate);

            Librdkafka.conf_set_error_cb(configPtr, errorDelegate);
            Librdkafka.conf_set_log_cb(configPtr, logCallbackDelegate);
            Librdkafka.conf_set_stats_cb(configPtr, statsDelegate);

            this.kafkaHandle = SafeKafkaHandle.Create(RdKafkaType.Consumer, configPtr);
            configHandle.SetHandleAsInvalid(); // config object is no longer useable.

            var pollSetConsumerError = kafkaHandle.PollSetConsumer();
            if (pollSetConsumerError != ErrorCode.NoError)
            {
                throw new KafkaException(new Error(pollSetConsumerError,
                    $"Failed to redirect the poll queue to consumer_poll queue: {ErrorCodeExtensions.GetReason(pollSetConsumerError)}"));
            }
        }


        private static byte[] KeyAsByteArray(rd_kafka_message msg)
        {
            byte[] keyAsByteArray = null;
            if (msg.key != IntPtr.Zero)
            {
                keyAsByteArray = new byte[(int) msg.key_len];
                Marshal.Copy(msg.key, keyAsByteArray, 0, (int) msg.key_len);
            }
            return keyAsByteArray;       
        }


        private static byte[] ValueAsByteArray(rd_kafka_message msg)
        {
            byte[] valAsByteArray = null;
            if (msg.val != IntPtr.Zero)
            {
                valAsByteArray = new byte[(int) msg.len];
                Marshal.Copy(msg.val, valAsByteArray, 0, (int) msg.len);
            }
            return valAsByteArray;
        }


        internal ConsumeResult<TKey, TValue> Consume(int millisecondsTimeout)
        {
            var msgPtr = kafkaHandle.ConsumerPoll(enableTimestampMarshaling, enableHeaderMarshaling, (IntPtr)millisecondsTimeout);
            if (msgPtr == IntPtr.Zero)
            {
                return new ConsumeResult<TKey, TValue>
                {
                    TopicPartitionOffsetError = new TopicPartitionOffsetError(null, Partition.Any, Offset.Invalid, new Error(ErrorCode.Local_TimedOut)),
                    Message = null
                };
            }

            try
            {
                var msg = Util.Marshal.PtrToStructureUnsafe<rd_kafka_message>(msgPtr);

                string topic = null;
                if (this.enableTopicNamesMarshaling)
                {
                    if (msg.rkt != IntPtr.Zero)
                    {
                        topic = Util.Marshal.PtrToStringUTF8(Librdkafka.topic_name(msg.rkt));
                    }
                }

                if (msg.err == ErrorCode.Local_PartitionEOF)
                {
                    return new ConsumeResult<TKey, TValue>
                    {
                        TopicPartitionOffsetError = new TopicPartitionOffsetError(topic, msg.partition, msg.offset, new Error(msg.err))
                    };
                }

                long timestampUnix = 0;
                IntPtr timestampType = (IntPtr)TimestampType.NotAvailable;
                if (enableTimestampMarshaling)
                {
                    timestampUnix = Librdkafka.message_timestamp(msgPtr, out timestampType);
                }
                var timestamp = new Timestamp(timestampUnix, (TimestampType)timestampType);

                Headers headers = null;
                if (enableHeaderMarshaling)
                {
                    headers = new Headers();
                    Librdkafka.message_headers(msgPtr, out IntPtr hdrsPtr);
                    if (hdrsPtr != IntPtr.Zero)
                    {
                        for (var i=0; ; ++i)
                        {
                            var err = Librdkafka.header_get_all(hdrsPtr, (IntPtr)i, out IntPtr namep, out IntPtr valuep, out IntPtr sizep);
                            if (err != ErrorCode.NoError)
                            {
                                break;
                            }
                            var headerName = Util.Marshal.PtrToStringUTF8(namep);
                            var headerValue = new byte[(int)sizep];
                            Marshal.Copy(valuep, headerValue, 0, (int)sizep);
                            headers.Add(new Header(headerName, headerValue));
                        }
                    }
                }

                if (msg.err != ErrorCode.NoError)
                {
                    throw new ConsumeException(
                        new ConsumeResult<byte[], byte[]>
                        {
                            TopicPartitionOffsetError = new TopicPartitionOffsetError(topic, msg.partition, msg.offset, new Error(msg.err)),
                            Message = new Message<byte[], byte[]>
                            {
                                Timestamp = timestamp,
                                Headers = headers,
                                Key = KeyAsByteArray(msg),
                                Value = ValueAsByteArray(msg)
                            }
                        }
                    );
                }

                TKey key;
                try
                {
                    unsafe
                    {
                        key = this.KeyDeserializer.Deserialize(
                            topic,
                            msg.key == IntPtr.Zero ? EmptyBytes : new ReadOnlySpan<byte>(msg.key.ToPointer(), (int)msg.key_len),
                            msg.key == IntPtr.Zero
                        );
                    }
                }
                catch (Exception ex)
                {
                    throw new ConsumeException(
                        new ConsumeResult<byte[], byte[]>
                        {
                            TopicPartitionOffsetError = new TopicPartitionOffsetError(topic, msg.partition, msg.offset, new Error(ErrorCode.Local_KeyDeserialization, ex.ToString())),
                            Message = new Message<byte[], byte[]>
                            {
                                Timestamp = timestamp,
                                Headers = headers,
                                Key = KeyAsByteArray(msg),
                                Value = ValueAsByteArray(msg)
                            }
                        }
                    );
                }

                TValue val;
                try
                {
                    unsafe
                    {
                        val = this.ValueDeserializer.Deserialize(
                            topic, 
                            msg.val == IntPtr.Zero ? EmptyBytes : new ReadOnlySpan<byte>(msg.val.ToPointer(), (int)msg.len),
                            msg.val == IntPtr.Zero);
                    }
                }
                catch (Exception ex)
                {
                    throw new ConsumeException(
                        new ConsumeResult<byte[], byte[]>
                        {
                            TopicPartitionOffsetError = new TopicPartitionOffsetError(topic, msg.partition, msg.offset, new Error(ErrorCode.Local_ValueDeserialization, ex.ToString())),
                            Message = new Message<byte[], byte[]>
                            {
                                Timestamp = timestamp,
                                Headers = headers,
                                Key = KeyAsByteArray(msg),
                                Value = ValueAsByteArray(msg)
                            }
                        }
                    );
                }

                return new ConsumeResult<TKey, TValue> 
                { 
                    TopicPartitionOffsetError = new TopicPartitionOffsetError(topic, msg.partition, msg.offset, new Error(ErrorCode.NoError)),
                    Message = new Message<TKey, TValue>
                    {
                        Timestamp = timestamp,
                        Headers = headers,
                        Key = key,
                        Value = val
                    }
                };
            }
            finally
            {
                Librdkafka.message_destroy(msgPtr);
            }
        }


<<<<<<< HEAD
        public SimpleConsumeResult<TKey, TValue> ConsumeFast(int millisecondsTimeout)
        {
            var msgPtr = kafkaHandle.ConsumerPoll(enableTimestampMarshaling, enableHeaderMarshaling, (IntPtr)millisecondsTimeout);
            if (msgPtr == IntPtr.Zero)
            {
                return default;
            }

            try
            {
                var msg = Util.Marshal.PtrToStructureUnsafe<rd_kafka_message>(msgPtr);

                string topic = null;

                if (msg.err == ErrorCode.Local_PartitionEOF)
                {
                    return default;
                }

                long timestampUnix = 0;
                IntPtr timestampType = (IntPtr)TimestampType.NotAvailable;
                if (enableTimestampMarshaling)
                {
                    timestampUnix = Librdkafka.message_timestamp(msgPtr, out timestampType);
                }
                var timestamp = new Timestamp(timestampUnix, (TimestampType)timestampType);

                if (msg.err != ErrorCode.NoError)
                {
                    throw new ConsumeException(
                        new ConsumeResult<byte[], byte[]>
                        {
                            TopicPartitionOffsetError = new TopicPartitionOffsetError(topic, msg.partition, msg.offset, new Error(msg.err)),
                            Message = new Message<byte[], byte[]>
                            {
                                Timestamp = timestamp,
                                Key = KeyAsByteArray(msg),
                                Value = ValueAsByteArray(msg)
                            }
                        }
                    );
                }

                TKey key;
                try
                {
                    unsafe
                    {
                        key = this.KeyDeserializer.Deserialize(
                            topic,
                            msg.key == IntPtr.Zero ? EmptyBytes : new ReadOnlySpan<byte>(msg.key.ToPointer(), (int)msg.key_len),
                            msg.key == IntPtr.Zero
                        );
                    }
                }
                catch (Exception ex)
                {
                    throw new ConsumeException(
                        new ConsumeResult<byte[], byte[]>
                        {
                            TopicPartitionOffsetError = new TopicPartitionOffsetError(topic, msg.partition, msg.offset, new Error(ErrorCode.Local_KeyDeserialization, ex.ToString())),
                            Message = new Message<byte[], byte[]>
                            {
                                Timestamp = timestamp,
                                Key = KeyAsByteArray(msg),
                                Value = ValueAsByteArray(msg)
                            }
                        }
                    );
                }

                TValue val;
                try
                {
                    unsafe
                    {
                        val = this.ValueDeserializer.Deserialize(
                            topic,
                            msg.val == IntPtr.Zero ? EmptyBytes : new ReadOnlySpan<byte>(msg.val.ToPointer(), (int)msg.len),
                            msg.val == IntPtr.Zero);
                    }
                }
                catch (Exception ex)
                {
                    throw new ConsumeException(
                        new ConsumeResult<byte[], byte[]>
                        {
                            TopicPartitionOffsetError = new TopicPartitionOffsetError(topic, msg.partition, msg.offset, new Error(ErrorCode.Local_ValueDeserialization, ex.ToString())),
                            Message = new Message<byte[], byte[]>
                            {
                                Timestamp = timestamp,
                                Key = KeyAsByteArray(msg),
                                Value = ValueAsByteArray(msg)
                            }
                        }
                    );
                }

                return new SimpleConsumeResult<TKey, TValue>
                {
                    Partition = msg.partition,
                    Offset = msg.offset,
                    Timestamp = timestamp.UtcDateTime,
                    Key = key,
                    Value = val
                };
            }
            finally
            {
                Librdkafka.message_destroy(msgPtr);
            }
        }


=======
        /// <summary>
        ///     Poll for new messages / events. Blocks until a consume result
        ///     is available or the timeout period has elapsed.
        /// </summary>
        /// <param name="timeout">
        ///     The maximum period of time the call may block.
        /// </param>
        /// <returns>
        ///     The consume result.
        /// </returns>
        /// <remarks>
        ///     OnPartitionsAssigned/Revoked and OnOffsetsCommitted events
        ///     may be invoked as a side-effect of calling this method (on 
        ///     the same thread).
        /// </remarks>
>>>>>>> fe8574e0
        public ConsumeResult<TKey, TValue> Consume(TimeSpan timeout)
            => Consume(timeout.TotalMillisecondsAsInt());



        /// <summary>
        ///     Poll for new messages / events. Blocks until a consume result
        ///     is available or the operation has been cancelled.
        /// </summary>
        /// <param name="cancellationToken">
        ///     A cancellation token that can be used to cancel this operation.
        /// </param>
        /// <returns>
        ///     The consume result.
        /// </returns>
        /// <remarks>
        ///     OnPartitionsAssigned/Revoked and OnOffsetsCommitted events
        ///     may be invoked as a side-effect of calling this method (on 
        ///     the same thread).
        /// </remarks>
        public ConsumeResult<TKey, TValue> Consume(CancellationToken cancellationToken = default(CancellationToken))
        {
            while (true)
            {
                cancellationToken.ThrowIfCancellationRequested();

                var result = Consume(100);

                switch(result.Error.Code)
                {
                    case ErrorCode.Local_TimedOut:
                        continue;
                    default:
                        return result;
                }
            }
        }


        /// <summary>
        ///     Poll for new messages / consumer events. Blocks until a consume 
        ///     result is available or the timeout period has elapsed.
        /// </summary>
        /// <param name="timeout">
        ///     The maximum period of time the call may block.
        /// </param>
        /// <returns>
        ///     The consume result.
        /// </returns>
        /// <remarks>
        ///     OnPartitionsAssigned/Revoked and OnOffsetsCommitted events
        ///     may be invoked as a side-effect of calling this method (on 
        ///     the same thread).
        /// </remarks>
        public Task<ConsumeResult<TKey, TValue>> ConsumeAsync(TimeSpan timeout)
            => Task.Run(() => Consume(timeout));


        /// <summary>
        ///     Poll for new messages / consumer events. Blocks until a consume
        ///     result is available or the operation has been cancelled.
        /// </summary>
        /// <param name="cancellationToken">
        ///     A cancellation token that can be used to cancel this operation.
        /// </param>
        /// <returns>
        ///     The consume result.
        /// </returns>
        /// <remarks>
        ///     OnPartitionsAssigned/Revoked and OnOffsetsCommitted events
        ///     may be invoked as a side-effect of calling this method (on 
        ///     the same thread).
        /// </remarks>
        public Task<ConsumeResult<TKey, TValue>> ConsumeAsync(CancellationToken cancellationToken = default(CancellationToken))
            => Task.Run(() => Consume(cancellationToken));


        /// <summary>
        ///     Raised when a new partition assignment is received.
        /// 
        ///     You must call the <see cref="Confluent.Kafka.Consumer{TKey, TValue}.Assign(IEnumerable{TopicPartitionOffset})" />
        ///     method (or other overload) if you specify this handler. If no handler is provided,
        ///     <see cref="Confluent.Kafka.Consumer{TKey, TValue}.Assign(IEnumerable{TopicPartition})" />
        ///     will be called automatically.
        /// </summary>
        /// <remarks>
        /// 
        ///     Executes as a side-effect of
        ///     <see cref="Confluent.Kafka.Consumer{TKey, TValue}.Consume(CancellationToken)" />
        ///     (on the same thread).
        /// </remarks>
        public event EventHandler<List<TopicPartition>> OnPartitionAssignmentReceived;


        /// <summary>
        ///     Raised when a partition assignment is revoked.
        /// 
        ///     You must the <see cref="Confluent.Kafka.Consumer{TKey, TValue}.Assign(IEnumerable{TopicPartitionOffset})" />
        ///     method (or other overload) if you specify this handler. If no handler is provided,
        ///     <see cref="Confluent.Kafka.Consumer{TKey, TValue}.Unassign" /> will be called automatically.
        /// </summary>
        /// <remarks>
        ///     Executes as a side-effect of
        ///     <see cref="Confluent.Kafka.Consumer{TKey, TValue}.Consume(CancellationToken)" />
        ///     and <see cref="Confluent.Kafka.Consumer{TKey, TValue}.Close()" />
        ///     (on the same thread).
        /// </remarks>
        public event EventHandler<List<TopicPartition>> OnPartitionAssignmentRevoked;


        /// <summary>
        ///     Raised to report the result of (automatic) offset commits.
        ///     Not raised as a result of the use of the Commit method.
        /// </summary>
        /// <remarks>
        ///     Executes as a side-effect of
        ///     <see cref="Confluent.Kafka.Consumer{TKey, TValue}.Consume(CancellationToken)" />
        ///     (on the same thread).
        /// </remarks>
        public event EventHandler<CommittedOffsets> OnOffsetsCommitted;


        /// <summary>
        ///     Refer to <see cref="Confluent.Kafka.IClient.OnError" />
        /// </summary>
        public event EventHandler<Error> OnError;


        /// <summary>
        ///     Refer to <see cref="Confluent.Kafka.IClient.OnStatistics" />
        /// </summary>
        public event EventHandler<string> OnStatistics;


        /// <summary>
        ///     Gets the current partition assignment as set by
        ///     <see cref="Confluent.Kafka.Consumer{TKey, TValue}.Assign(TopicPartition)" />.
        /// </summary>
        public List<TopicPartition> Assignment
            => kafkaHandle.GetAssignment();


        /// <summary>
        ///     Gets the current partition subscription as set by
        ///     <see cref="Confluent.Kafka.Consumer{TKey, TValue}.Subscribe(string)" />.
        /// </summary>
        public List<string> Subscription
            => kafkaHandle.GetSubscription();


        /// <summary>
        ///     Update the subscription set to topics.
        ///
        ///     Any previous subscription will be unassigned and unsubscribed first.
        ///
        ///     The subscription set denotes the desired topics to consume and this
        ///     set is provided to the partition assignor (one of the elected group
        ///     members) for all clients which then uses the configured
        ///     partition.assignment.strategy to assign the subscription sets's
        ///     topics's partitions to the consumers, depending on their subscription.
        /// </summary>
        /// <param name="topics">
        ///     The topics to subscribe to.
        /// </param>
        public void Subscribe(IEnumerable<string> topics)
            => kafkaHandle.Subscribe(topics);


        /// <summary>
        ///     Update the subscription set to a single topic.
        ///
        ///     Any previous subscription will be unassigned and unsubscribed first.
        /// </summary>
        /// <param name="topic">
        ///     The topic to subscribe to.
        /// </param>
        public void Subscribe(string topic)
            => Subscribe(new[] { topic });


        /// <summary>
        ///     Unsubscribe from the current subscription set.
        /// </summary>
        public void Unsubscribe()
            => kafkaHandle.Unsubscribe();


        /// <summary>
        ///     Update the assignment set to a single <paramref name="partition" />.
        ///
        ///     The assignment set is the complete set of partitions to consume
        ///     from and will replace any previous assignment.
        /// </summary>
        /// <param name="partition">
        ///     The partition to consume from. Consumption will resume from the last
        ///     committed offset, or according to the 'auto.offset.reset' configuration
        ///     parameter if no offsets have been committed yet.
        /// </param>
        public void Assign(TopicPartition partition)
            => this.Assign(new List<TopicPartition> { partition });


        /// <summary>
        ///     Update the assignment set to a single <paramref name="partition" />.
        ///
        ///     The assignment set is the complete set of partitions to consume
        ///     from and will replace any previous assignment.
        /// </summary>
        /// <param name="partition">
        ///     The partition to consume from. If an offset value of Offset.Invalid
        ///     (-1001) is specified, consumption will resume from the last committed
        ///     offset, or according to the 'auto.offset.reset' configuration parameter
        ///     if no offsets have been committed yet.
        /// </param>
        public void Assign(TopicPartitionOffset partition)
            => this.Assign(new List<TopicPartitionOffset> { partition });


        /// <summary>
        ///     Update the assignment set to <paramref name="partitions" />.
        ///
        ///     The assignment set is the complete set of partitions to consume
        ///     from and will replace any previous assignment.
        /// </summary>
        /// <param name="partitions">
        ///     The set of partitions to consume from. If an offset value of
        ///     Offset.Invalid (-1001) is specified for a partition, consumption
        ///     will resume from the last committed offset on that partition, or
        ///     according to the 'auto.offset.reset' configuration parameter if
        ///     no offsets have been committed yet.
        /// </param>
        public void Assign(IEnumerable<TopicPartitionOffset> partitions)
            => kafkaHandle.Assign(partitions.ToList());


        /// <summary>
        ///     Update the assignment set to <paramref name="partitions" />.
        ///
        ///     The assignment set is the complete set of partitions to consume
        ///     from and will replace any previous assignment.
        /// </summary>
        /// <param name="partitions">
        ///     The set of partitions to consume from. Consumption will resume
        ///     from the last committed offset on each partition, or according
        ///     to the 'auto.offset.reset' configuration parameter if no offsets
        ///     have been committed yet.
        /// </param>
        public void Assign(IEnumerable<TopicPartition> partitions)
            => kafkaHandle.Assign(partitions.Select(p => new TopicPartitionOffset(p, Offset.Invalid)).ToList());


        /// <summary>
        ///     Stop consumption and remove the current assignment.
        /// </summary>
        public void Unassign()
            => kafkaHandle.Assign(null);


        /// <summary>
        ///     Store offsets for a single partition based on the topic/partition/offset
        ///     of a consume result.
        /// 
        ///     The offset will be committed (written) to the offset store according
        ///     to `auto.commit.interval.ms` or manual offset-less commit().
        /// </summary>
        /// <remarks>
        ///     `enable.auto.offset.store` must be set to "false" when using this API.
        /// </remarks>
        /// <param name="result">
        ///     A consume result used to determine the offset to store and topic/partition.
        /// </param>
        /// <returns>
        ///     Current stored offset or a partition specific error.
        /// </returns>
        /// <exception cref="Confluent.Kafka.KafkaException">
        ///     Thrown if the request failed.
        /// </exception>
        /// <exception cref="Confluent.Kafka.TopicPartitionOffsetException">
        ///     Thrown if result is in error.
        /// </exception>
        public void StoreOffset(ConsumeResult<TKey, TValue> result)
            => StoreOffsets(new[] { new TopicPartitionOffset(result.TopicPartition, result.Offset + 1) });


        /// <summary>
        ///     Store offsets for one or more partitions.
        /// 
        ///     The offset will be committed (written) to the offset store according
        ///     to `auto.commit.interval.ms` or manual offset-less commit().
        /// </summary>
        /// <remarks>
        ///     `enable.auto.offset.store` must be set to "false" when using this API.
        /// </remarks>
        /// <param name="offsets">
        ///     List of offsets to be commited.
        /// </param>
        /// <returns>
        ///     For each topic/partition returns current stored offset
        ///     or a partition specific error.
        /// </returns>
        /// <exception cref="Confluent.Kafka.KafkaException">
        ///     Thrown if the request failed.
        /// </exception>
        /// <exception cref="Confluent.Kafka.TopicPartitionOffsetException">
        ///     Thrown if any of the constituent results is in error. The entire result
        ///     (which may contain constituent results that are not in error) is available
        ///     via the <see cref="Confluent.Kafka.TopicPartitionOffsetException.Results" />
        ///     property of the exception.
        /// </exception>
        public void StoreOffsets(IEnumerable<TopicPartitionOffset> offsets)
            => kafkaHandle.StoreOffsets(offsets);


        /// <summary>
        ///     Commit all offsets for the current assignment.
        /// </summary>
        /// <param name="cancellationToken">
        ///     A cancellation token that can be used to cancel this operation
        ///     (currently ignored).
        /// </param>
        /// <exception cref="Confluent.Kafka.KafkaException">
        ///     Thrown if the request failed.
        /// </exception>
        /// <exception cref="Confluent.Kafka.TopicPartitionOffsetException">
        ///     Thrown if any of the constituent results is in error. The entire result
        ///     (which may contain constituent results that are not in error) is available
        ///     via the <see cref="Confluent.Kafka.TopicPartitionOffsetException.Results" />
        ///     property of the exception.
        /// </exception>
        public Task<List<TopicPartitionOffset>> CommitAsync(CancellationToken cancellationToken = default(CancellationToken))
            // TODO: use a librdkafka queue for this.
            => Task.Run(() => kafkaHandle.CommitSync(null));


        /// <summary>
        ///     Commits an offset based on the topic/partition/offset of a ConsumeResult.
        ///     The next message to be read will be that following <paramref name="result" />.
        /// </summary>
        /// <param name="result">
        ///     The ConsumeResult instance used to determine the committed offset.
        /// </param>
        /// <remarks>
        ///     A consumer which has position N has consumed messages with offsets 0 through N-1 
        ///     and will next receive the message with offset N. Hence, this method commits an 
        ///     offset of <paramref name="result" />.Offset + 1.
        /// </remarks>
        /// <param name="cancellationToken">
        ///     A cancellation token that can be used to cancel this operation
        ///     (currently ignored).
        /// </param>
        /// <exception cref="Confluent.Kafka.KafkaException">
        ///     Thrown if the request failed.
        /// </exception>
        /// <exception cref="Confluent.Kafka.TopicPartitionOffsetException">
        ///     Thrown if the result is in error.
        /// </exception>
        public Task<TopicPartitionOffset> CommitAsync(
            ConsumeResult<TKey, TValue> result, CancellationToken cancellationToken = default(CancellationToken))
        {
            if (result.Error.Code != ErrorCode.NoError)
            {
                throw new InvalidOperationException("Attempt was made to commit offset corresponding to an errored message");
            }

            return Task.Run(() => kafkaHandle.CommitSync(new [] { new TopicPartitionOffset(result.TopicPartition, result.Offset + 1) })[0]);
        }


        /// <summary>
        ///     Commit an explicit list of offsets.
        /// </summary>
        /// <remarks>
        ///     Note: A consumer which has position N has consumed messages with offsets 0 through N-1 
        ///     and will next receive the message with offset N.
        /// </remarks>
        /// <param name="offsets">
        ///     The topic/partition offsets to commit.
        /// </param>
        /// <param name="cancellationToken">
        ///     A cancellation token that can be used to cancel this operation
        ///     (currently ignored).
        /// </param>
        /// <exception cref="Confluent.Kafka.KafkaException">
        ///     Thrown if the request failed.
        /// </exception>
        /// <exception cref="Confluent.Kafka.TopicPartitionOffsetException">
        ///     Thrown if any of the constituent results is in error. The entire result
        ///     (which may contain constituent results that are not in error) is available
        ///     via the <see cref="Confluent.Kafka.TopicPartitionOffsetException.Results" />
        ///     property of the exception.
        /// </exception>
        public Task CommitAsync(IEnumerable<TopicPartitionOffset> offsets, CancellationToken cancellationToken = default(CancellationToken))
            // TODO: use a librdkafka queue for this.
            => Task.Run(() => kafkaHandle.CommitSync(offsets));


        /// <summary>
        ///     Seek to <parmref name="offset"/> on the specified topic/partition which is either
        ///     an absolute or logical offset. This must only be done for partitions that are 
        ///     currently being consumed (i.e., have been Assign()ed). To set the start offset for 
        ///     not-yet-consumed partitions you should use the 
        ///     <see cref="Confluent.Kafka.Consumer{TKey, TValue}.Assign(TopicPartitionOffset)" /> 
        ///     method (or other overload) instead.
        /// </summary>
        /// <param name="tpo">
        ///     The topic/partition to seek on and the offset to seek to.
        /// </param>
        /// <exception cref="Confluent.Kafka.KafkaException">
        ///     Thrown if the request failed.
        /// </exception>
        public void Seek(TopicPartitionOffset tpo)
            => kafkaHandle.Seek(tpo.Topic, tpo.Partition, tpo.Offset, -1);


        /// <summary>
        ///     Pause consumption for the provided list of partitions.
        /// </summary>
        /// <param name="partitions">
        ///     The partitions to pause consumption of.
        /// </param>
        /// <exception cref="Confluent.Kafka.KafkaException">
        ///     Thrown if the request failed.
        /// </exception>
        /// <exception cref="Confluent.Kafka.TopicPartitionException">
        ///     Per partition success or error.
        /// </exception>
        public void Pause(IEnumerable<TopicPartition> partitions)
            => kafkaHandle.Pause(partitions);


        /// <summary>
        ///     Resume consumption for the provided list of partitions.
        /// </summary>
        /// <param name="partitions">
        ///     The partitions to resume consumption of.
        /// </param>
        /// <exception cref="Confluent.Kafka.KafkaException">
        ///     Thrown if the request failed.
        /// </exception>
        /// <exception cref="Confluent.Kafka.TopicPartitionException">
        ///     Per partition success or error.
        /// </exception>
        public void Resume(IEnumerable<TopicPartition> partitions)
            => kafkaHandle.Resume(partitions);


        /// <summary>
        ///     Retrieve current committed offsets for the specified topic/partitions.
        ///
        ///     The offset field of each requested partition will be set to the offset
        ///     of the last consumed message, or Offset.Invalid in case there was
        ///     no previous message, or, alternately a partition specific error may also
        ///     be returned.
        /// </summary>
        /// <param name="partitions">
        ///     the partitions to get the committed offsets for.
        /// </param>
        /// <param name="timeout">
        ///     The maximum period of time the call may block.
        /// </param>
        /// <param name="cancellationToken">
        ///     A cancellation token that can be used to cancel this operation
        ///     (currently ignored).
        /// </param>
        /// <exception cref="Confluent.Kafka.KafkaException">
        ///     Thrown if the request failed.
        /// </exception>
        /// <exception cref="Confluent.Kafka.TopicPartitionOffsetException">
        ///     Thrown if any of the constituent results is in error. The entire result
        ///     (which may contain constituent results that are not in error) is available
        ///     via the <see cref="Confluent.Kafka.TopicPartitionOffsetException.Results" />
        ///     property of the exception.
        /// </exception>
        public Task<List<TopicPartitionOffset>> CommittedAsync(
            IEnumerable<TopicPartition> partitions, TimeSpan timeout,
            CancellationToken cancellationToken = default(CancellationToken)
        )
            // TODO: use a librdkafka queue for this.
            => Task.Run(() => kafkaHandle.Committed(partitions, (IntPtr)timeout.TotalMillisecondsAsInt()));


        /// <summary>
        ///     Gets the current positions (offsets) for the specified topics + partitions.
        ///
        ///     The offset field of each requested partition will be set to the offset
        ///     of the last consumed message + 1, or Offset.Invalid in case there was
        ///     no previous message consumed by this consumer.
        /// </summary>
        /// <exception cref="Confluent.Kafka.KafkaException">
        ///     Thrown if the request failed.
        /// </exception>
        /// <exception cref="Confluent.Kafka.TopicPartitionOffsetException">
        ///     Thrown if any of the constituent results is in error. The entire result
        ///     (which may contain constituent results that are not in error) is available
        ///     via the <see cref="Confluent.Kafka.TopicPartitionOffsetException.Results" />
        ///     property of the exception.
        /// </exception>
        public List<TopicPartitionOffset> Position(IEnumerable<TopicPartition> partitions)
            // TODO: use a librdkafka queue for this.
            => kafkaHandle.Position(partitions);


        /// <summary>
        ///     Look up the offsets for the given partitions by timestamp. The returned
        ///     offset for each partition is the earliest offset whose timestamp is greater
        ///     than or equal to the given timestamp in the corresponding partition.
        /// </summary>
        /// <remarks>
        ///     This is a blocking call. It will block for the timeout period if the 
        ///     partition does not exist. 
        ///
        ///     The consumer does not need to be assigned to the requested partitions.
        /// </remarks>
        /// <param name="timestampsToSearch">
        ///     The mapping from partition to the timestamp to look up.
        /// </param>
        /// <param name="timeout">
        ///     The maximum period of time the call may block.
        /// </param>
        /// <param name="cancellationToken">
        ///     A cancellation token that can be used to cancel this operation
        ///     (currently ignored).
        /// </param>
        /// <returns>
        ///     A mapping from partition to the timestamp and offset of the first message with
        ///     timestamp greater than or equal to the target timestamp.
        /// </returns>
        /// <exception cref="Confluent.Kafka.KafkaException">
        ///     Thrown if the operation fails.
        /// </exception>
        /// <exception cref="Confluent.Kafka.TopicPartitionOffsetException">
        ///     Thrown if any of the constituent results is in error. The entire result
        ///     (which may contain constituent results that are not in error) is available
        ///     via the <see cref="Confluent.Kafka.TopicPartitionOffsetException.Results" />
        ///     property of the exception.
        /// </exception>
        public Task<List<TopicPartitionOffset>> OffsetsForTimesAsync(
            IEnumerable<TopicPartitionTimestamp> timestampsToSearch, TimeSpan timeout,
            CancellationToken cancellationToken = default(CancellationToken)
        )
            // TODO: use a librdkafka queue for this.
            => Task.Run(() => kafkaHandle.OffsetsForTimes(timestampsToSearch, timeout.TotalMillisecondsAsInt()));


        /// <summary>
        ///     Gets the (dynamic) group member id of this consumer (as 
        ///     set by the broker).
        /// </summary>
        public string MemberId
            => kafkaHandle.MemberId;


        /// <summary>
        ///     Refer to <see cref="Confluent.Kafka.IClient.AddBrokers(string)" />
        /// </summary>
        public int AddBrokers(string brokers)
            => kafkaHandle.AddBrokers(brokers);

        /// <summary>
        ///     Refer to <see cref="Confluent.Kafka.IClient.Name" />
        /// </summary>
        public string Name
            => kafkaHandle.Name;


        /// <summary>
        ///     An opaque reference to the underlying librdkafka client instance.
        ///     This can be used to construct an AdminClient that utilizes the same
        ///     underlying librdkafka client as this Consumer instance.
        /// </summary>
        public Handle Handle 
            => new Handle { Owner = this, LibrdkafkaHandle = kafkaHandle };


        /// <summary>
        ///     Alerts the group coodinator that the consumer is exiting the group
        ///     then releases all resources used by this consumer. If you do not
        ///     call <see cref="Confluent.Kafka.Consumer{TKey, TValue}.Close" /> before 
        ///     the consumer instance is disposed (or your application exits), the
        ///     group rebalance will not be immediate - it will occur after the period
        ///     of time specified by the broker config `group.max.session.timeout.ms`.
        /// </summary>
        /// <remarks>
        ///     Note: Currently the <see cref="Confluent.Kafka.Consumer{TKey, TValue}.Dispose" />
        ///     method actually does call this method automatically. In the future, the
        ///     behavior of <see cref="Confluent.Kafka.Consumer{TKey, TValue}.Dispose" /> will be
        ///     changed so that it does not.
        /// </remarks>
        /// <exception cref="Confluent.Kafka.KafkaException">
        ///     Thrown if the operation fails.
        /// </exception>
        public void Close()
            => kafkaHandle.ConsumerClose();


        /// <summary>
        ///     Releases all resources used by this Consumer. You should call 
        ///     <see cref="Confluent.Kafka.Consumer{TKey, TValue}.Close" /> prior to 
        ///     this method. In the current implementation, if you have not previously
        ///     called <see cref="Confluent.Kafka.Consumer{TKey, TValue}.Close" />, this
        ///     will be called automatically for you as a side effect of calling this
        ///     method, which is (a) a blocking operation and (b) will result in the 
        ///     <see cref="Confluent.Kafka.Consumer{TKey, TValue}.OnPartitionAssignmentRevoked" />
        ///     event being triggered (if handlers have been added) which may result in
        ///     an exception (if your handler(s) can throw exceptions). In the future,
        ///     we will change the Dispose method to not call
        ///     <see cref="Confluent.Kafka.Consumer{TKey, TValue}.Close" />
        ///     and to never block. The current behavior is at-odds with
        ///     .NET conventions but reflects the operation of the underlying librdkafka
        ///     library.
        /// </summary>
        public void Dispose()
        {
            // consumers always own their own handles.
            KeyDeserializer?.Dispose();
            ValueDeserializer?.Dispose();

            kafkaHandle.Dispose();
            kafkaHandle.FlagAsClosed();
        }
    }
}<|MERGE_RESOLUTION|>--- conflicted
+++ resolved
@@ -446,7 +446,6 @@
         }
 
 
-<<<<<<< HEAD
         public SimpleConsumeResult<TKey, TValue> ConsumeFast(int millisecondsTimeout)
         {
             var msgPtr = kafkaHandle.ConsumerPoll(enableTimestampMarshaling, enableHeaderMarshaling, (IntPtr)millisecondsTimeout);
@@ -561,7 +560,6 @@
         }
 
 
-=======
         /// <summary>
         ///     Poll for new messages / events. Blocks until a consume result
         ///     is available or the timeout period has elapsed.
@@ -577,7 +575,6 @@
         ///     may be invoked as a side-effect of calling this method (on 
         ///     the same thread).
         /// </remarks>
->>>>>>> fe8574e0
         public ConsumeResult<TKey, TValue> Consume(TimeSpan timeout)
             => Consume(timeout.TotalMillisecondsAsInt());
 
@@ -863,7 +860,7 @@
 
 
         /// <summary>
-        ///     Store offsets for one or more partitions.
+        ///     Store offsets for one or more partitions. 
         /// 
         ///     The offset will be committed (written) to the offset store according
         ///     to `auto.commit.interval.ms` or manual offset-less commit().
