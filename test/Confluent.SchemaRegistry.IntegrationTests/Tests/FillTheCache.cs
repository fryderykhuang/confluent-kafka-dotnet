// Copyright 20 Confluent Inc.
//
// Licensed under the Apache License, Version 2.0 (the "License");
// you may not use this file except in compliance with the License.
// You may obtain a copy of the License at
//
// http://www.apache.org/licenses/LICENSE-2.0
//
// Unless required by applicable law or agreed to in writing, software
// distributed under the License is distributed on an "AS IS" BASIS,
// WITHOUT WARRANTIES OR CONDITIONS OF ANY KIND, either express or implied.
// See the License for the specific language governing permissions and
// limitations under the License.
//
// Refer to LICENSE for more information.

using System;
using System.Collections.Generic;
using Xunit;


namespace Confluent.SchemaRegistry.IntegrationTests
{
    public static partial class Tests
    {
        [Theory, MemberData(nameof(SchemaRegistryParameters))]
        public static void FillTheCache(Config config)
        {
            const int capacity = 16;

            const string testSchema =
                "{\"type\":\"record\",\"name\":\"User\",\"namespace\":\"Confluent.Kafka.Examples.AvroSpecific" +
                "\",\"fields\":[{\"name\":\"name\",\"type\":\"string\"},{\"name\":\"favorite_number\",\"type\":[\"i" +
                "nt\",\"null\"]},{\"name\":\"favorite_color\",\"type\":[\"string\",\"null\"]}]}";

<<<<<<< HEAD
            var srConfig = new Dictionary<string, object>
            {
                { "schema.registry.url", config.Server },
                { "schema.registry.connection.timeout.ms", 3000 },
                { "schema.registry.max.cached.schemas", capacity }
=======
            var config = new SchemaRegistryConfig
            {
                SchemaRegistryUrl = server,
                SchemaRegistryRequestTimeoutMs = 3000,
                SchemaRegistryMaxCachedSchemas = capacity
>>>>>>> 7235eaa1
            };

            var sr = new CachedSchemaRegistryClient(srConfig);

            var registerCount = capacity + 10;

            var subjects = new List<string>();
            var ids = new List<int>();

            // test is that this does not throw. Also, inspect in debugger.
            for (int i = 0; i < registerCount; ++i)
            {
                var topicName = Guid.NewGuid().ToString();
                var subject = sr.ConstructValueSubjectName(topicName);
                subjects.Add(subject);

                var id = sr.RegisterSchemaAsync(subject, testSchema).Result;
                ids.Add(id);
            }
        }
    }
}<|MERGE_RESOLUTION|>--- conflicted
+++ resolved
@@ -33,19 +33,11 @@
                 "\",\"fields\":[{\"name\":\"name\",\"type\":\"string\"},{\"name\":\"favorite_number\",\"type\":[\"i" +
                 "nt\",\"null\"]},{\"name\":\"favorite_color\",\"type\":[\"string\",\"null\"]}]}";
 
-<<<<<<< HEAD
-            var srConfig = new Dictionary<string, object>
+            var srConfig = new SchemaRegistryConfig
             {
-                { "schema.registry.url", config.Server },
-                { "schema.registry.connection.timeout.ms", 3000 },
-                { "schema.registry.max.cached.schemas", capacity }
-=======
-            var config = new SchemaRegistryConfig
-            {
-                SchemaRegistryUrl = server,
+                SchemaRegistryUrl = config.Server,
                 SchemaRegistryRequestTimeoutMs = 3000,
                 SchemaRegistryMaxCachedSchemas = capacity
->>>>>>> 7235eaa1
             };
 
             var sr = new CachedSchemaRegistryClient(srConfig);
